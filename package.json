--- conflicted
+++ resolved
@@ -63,11 +63,7 @@
     "matrix-widget-api": "^1.0.0",
     "p-retry": "4",
     "qs": "^6.9.6",
-<<<<<<< HEAD
-    "request": "^2.88.2",
     "sdp-transform": "^2.14.1",
-=======
->>>>>>> c81d7593
     "unhomoglyph": "^1.0.6"
   },
   "devDependencies": {

/*
Copyright 2021 The Matrix.org Foundation C.I.C.

Licensed under the Apache License, Version 2.0 (the "License");
you may not use this file except in compliance with the License.
You may obtain a copy of the License at

    http://www.apache.org/licenses/LICENSE-2.0

Unless required by applicable law or agreed to in writing, software
distributed under the License is distributed on an "AS IS" BASIS,
WITHOUT WARRANTIES OR CONDITIONS OF ANY KIND, either express or implied.
See the License for the specific language governing permissions and
limitations under the License.
*/

import { logger } from "../logger";
import { MatrixEvent } from "../models/event";
import { createCryptoStoreCacheCallbacks, ICacheCallbacks } from "./CrossSigning";
import { IndexedDBCryptoStore } from './store/indexeddb-crypto-store';
<<<<<<< HEAD
import { Method, PREFIX_UNSTABLE } from "../http-api";
import { Crypto, ICryptoCallbacks, IBootstrapCrossSigningOpts } from "./index";
=======
import { Method, ClientPrefix } from "../http-api";
import { Crypto, IBootstrapCrossSigningOpts } from "./index";
>>>>>>> c81d7593
import {
    ClientEvent,
    ClientEventHandlerMap,
    CrossSigningKeys,
    ICrossSigningKey,
    ISignedKey,
    KeySignatures,
} from "../client";
import { ISecretStorageKeyInfo } from "./api";
import { IKeyBackupInfo } from "./keybackup";
import { TypedEventEmitter } from "../models/typed-event-emitter";
import { IAccountDataClient } from "./SecretStorage";

interface ICrossSigningKeys {
    authUpload: IBootstrapCrossSigningOpts["authUploadDeviceSigningKeys"];
    keys: Record<string, ICrossSigningKey>;
}

/**
 * Builds an EncryptionSetupOperation by calling any of the add.. methods.
 * Once done, `buildOperation()` can be called which allows to apply to operation.
 *
 * This is used as a helper by Crypto to keep track of all the network requests
 * and other side-effects of bootstrapping, so it can be applied in one go (and retried in the future)
 * Also keeps track of all the private keys created during bootstrapping, so we don't need to prompt for them
 * more than once.
 */
export class EncryptionSetupBuilder {
    public readonly accountDataClientAdapter: AccountDataClientAdapter;
    public readonly crossSigningCallbacks: CrossSigningCallbacks;
    public readonly ssssCryptoCallbacks: SSSSCryptoCallbacks;

    private crossSigningKeys: ICrossSigningKeys = null;
    private keySignatures: KeySignatures = null;
    private keyBackupInfo: IKeyBackupInfo = null;
    private sessionBackupPrivateKey: Uint8Array;

    /**
     * @param {Object.<String, MatrixEvent>} accountData pre-existing account data, will only be read, not written.
     * @param {CryptoCallbacks} delegateCryptoCallbacks crypto callbacks to delegate to if the key isn't in cache yet
     */
    constructor(accountData: Record<string, MatrixEvent>, delegateCryptoCallbacks?: ICryptoCallbacks) {
        this.accountDataClientAdapter = new AccountDataClientAdapter(accountData);
        this.crossSigningCallbacks = new CrossSigningCallbacks();
        this.ssssCryptoCallbacks = new SSSSCryptoCallbacks(delegateCryptoCallbacks);
    }

    /**
     * Adds new cross-signing public keys
     *
     * @param {function} authUpload Function called to await an interactive auth
     * flow when uploading device signing keys.
     * Args:
     *     {function} A function that makes the request requiring auth. Receives
     *     the auth data as an object. Can be called multiple times, first with
     *     an empty authDict, to obtain the flows.
     * @param {Object} keys the new keys
     */
    public addCrossSigningKeys(authUpload: ICrossSigningKeys["authUpload"], keys: ICrossSigningKeys["keys"]): void {
        this.crossSigningKeys = { authUpload, keys };
    }

    /**
     * Adds the key backup info to be updated on the server
     *
     * Used either to create a new key backup, or add signatures
     * from the new MSK.
     *
     * @param {Object} keyBackupInfo as received from/sent to the server
     */
    public addSessionBackup(keyBackupInfo: IKeyBackupInfo): void {
        this.keyBackupInfo = keyBackupInfo;
    }

    /**
     * Adds the session backup private key to be updated in the local cache
     *
     * Used after fixing the format of the key
     *
     * @param {Uint8Array} privateKey
     */
    public addSessionBackupPrivateKeyToCache(privateKey: Uint8Array): void {
        this.sessionBackupPrivateKey = privateKey;
    }

    /**
     * Add signatures from a given user and device/x-sign key
     * Used to sign the new cross-signing key with the device key
     *
     * @param {String} userId
     * @param {String} deviceId
     * @param {Object} signature
     */
    public addKeySignature(userId: string, deviceId: string, signature: ISignedKey): void {
        if (!this.keySignatures) {
            this.keySignatures = {};
        }
        const userSignatures = this.keySignatures[userId] || {};
        this.keySignatures[userId] = userSignatures;
        userSignatures[deviceId] = signature;
    }

    /**
     * @param {String} type
     * @param {Object} content
     * @return {Promise}
     */
    public async setAccountData(type: string, content: object): Promise<void> {
        await this.accountDataClientAdapter.setAccountData(type, content);
    }

    /**
     * builds the operation containing all the parts that have been added to the builder
     * @return {EncryptionSetupOperation}
     */
    public buildOperation(): EncryptionSetupOperation {
        const accountData = this.accountDataClientAdapter.values;
        return new EncryptionSetupOperation(
            accountData,
            this.crossSigningKeys,
            this.keyBackupInfo,
            this.keySignatures,
        );
    }

    /**
     * Stores the created keys locally.
     *
     * This does not yet store the operation in a way that it can be restored,
     * but that is the idea in the future.
     *
     * @param  {Crypto} crypto
     * @return {Promise}
     */
    public async persist(crypto: Crypto): Promise<void> {
        // store private keys in cache
        if (this.crossSigningKeys) {
            const cacheCallbacks = createCryptoStoreCacheCallbacks(crypto.cryptoStore, crypto.olmDevice);
            for (const type of ["master", "self_signing", "user_signing"]) {
                logger.log(`Cache ${type} cross-signing private key locally`);
                const privateKey = this.crossSigningCallbacks.privateKeys.get(type);
                await cacheCallbacks.storeCrossSigningKeyCache(type, privateKey);
            }
            // store own cross-sign pubkeys as trusted
            await crypto.cryptoStore.doTxn(
                'readwrite', [IndexedDBCryptoStore.STORE_ACCOUNT],
                (txn) => {
                    crypto.cryptoStore.storeCrossSigningKeys(
                        txn, this.crossSigningKeys.keys);
                },
            );
        }
        // store session backup key in cache
        if (this.sessionBackupPrivateKey) {
            await crypto.storeSessionBackupPrivateKey(this.sessionBackupPrivateKey);
        }
    }
}

/**
 * Can be created from EncryptionSetupBuilder, or
 * (in a follow-up PR, not implemented yet) restored from storage, to retry.
 *
 * It does not have knowledge of any private keys, unlike the builder.
 */
export class EncryptionSetupOperation {
    /**
     * @param  {Map<String, Object>} accountData
     * @param  {Object} crossSigningKeys
     * @param  {Object} keyBackupInfo
     * @param  {Object} keySignatures
     */
    constructor(
        private readonly accountData: Map<string, object>,
        private readonly crossSigningKeys: ICrossSigningKeys,
        private readonly keyBackupInfo: IKeyBackupInfo,
        private readonly keySignatures: KeySignatures,
    ) {}

    /**
     * Runs the (remaining part of, in the future) operation by sending requests to the server.
     * @param {Crypto} crypto
     */
    public async apply(crypto: Crypto): Promise<void> {
        const baseApis = crypto.baseApis;
        // upload cross-signing keys
        if (this.crossSigningKeys) {
            const keys: Partial<CrossSigningKeys> = {};
            for (const [name, key] of Object.entries(this.crossSigningKeys.keys)) {
                keys[name + "_key"] = key;
            }

            // We must only call `uploadDeviceSigningKeys` from inside this auth
            // helper to ensure we properly handle auth errors.
            await this.crossSigningKeys.authUpload(authDict => {
                return baseApis.uploadDeviceSigningKeys(authDict, keys as CrossSigningKeys);
            });

            // pass the new keys to the main instance of our own CrossSigningInfo.
            crypto.crossSigningInfo.setKeys(this.crossSigningKeys.keys);
        }
        // set account data
        if (this.accountData) {
            for (const [type, content] of this.accountData) {
                await baseApis.setAccountData(type, content);
            }
        }
        // upload first cross-signing signatures with the new key
        // (e.g. signing our own device)
        if (this.keySignatures) {
            await baseApis.uploadKeySignatures(this.keySignatures);
        }
        // need to create/update key backup info
        if (this.keyBackupInfo) {
            if (this.keyBackupInfo.version) {
                // session backup signature
                // The backup is trusted because the user provided the private key.
                // Sign the backup with the cross signing key so the key backup can
                // be trusted via cross-signing.
                await baseApis.http.authedRequest(
                    Method.Put, "/room_keys/version/" + this.keyBackupInfo.version,
                    undefined, {
                        algorithm: this.keyBackupInfo.algorithm,
                        auth_data: this.keyBackupInfo.auth_data,
                    },
                    { prefix: ClientPrefix.V3 },
                );
            } else {
                // add new key backup
                await baseApis.http.authedRequest(
                    Method.Post, "/room_keys/version",
                    undefined, this.keyBackupInfo,
                    { prefix: ClientPrefix.V3 },
                );
            }
        }
    }
}

/**
 * Catches account data set by SecretStorage during bootstrapping by
 * implementing the methods related to account data in MatrixClient
 */
class AccountDataClientAdapter
    extends TypedEventEmitter<ClientEvent.AccountData, ClientEventHandlerMap>
    implements IAccountDataClient {
    //
    public readonly values = new Map<string, MatrixEvent>();

    /**
     * @param  {Object.<String, MatrixEvent>} existingValues existing account data
     */
    constructor(private readonly existingValues: Record<string, MatrixEvent>) {
        super();
    }

    /**
     * @param  {String} type
     * @return {Promise<Object>} the content of the account data
     */
    public getAccountDataFromServer(type: string): Promise<any> {
        return Promise.resolve(this.getAccountData(type));
    }

    /**
     * @param  {String} type
     * @return {Object} the content of the account data
     */
    public getAccountData(type: string): MatrixEvent {
        const modifiedValue = this.values.get(type);
        if (modifiedValue) {
            return modifiedValue;
        }
        const existingValue = this.existingValues[type];
        if (existingValue) {
            return existingValue.getContent();
        }
        return null;
    }

    /**
     * @param {String} type
     * @param {Object} content
     * @return {Promise}
     */
    public setAccountData(type: string, content: any): Promise<{}> {
        const lastEvent = this.values.get(type);
        this.values.set(type, content);
        // ensure accountData is emitted on the next tick,
        // as SecretStorage listens for it while calling this method
        // and it seems to rely on this.
        return Promise.resolve().then(() => {
            const event = new MatrixEvent({ type, content });
            this.emit(ClientEvent.AccountData, event, lastEvent);
            return {};
        });
    }
}

/**
 * Catches the private cross-signing keys set during bootstrapping
 * by both cache callbacks (see createCryptoStoreCacheCallbacks) as non-cache callbacks.
 * See CrossSigningInfo constructor
 */
class CrossSigningCallbacks implements ICryptoCallbacks, ICacheCallbacks {
    public readonly privateKeys = new Map<string, Uint8Array>();

    // cache callbacks
    public getCrossSigningKeyCache(type: string, expectedPublicKey: string): Promise<Uint8Array> {
        return this.getCrossSigningKey(type, expectedPublicKey);
    }

    public storeCrossSigningKeyCache(type: string, key: Uint8Array): Promise<void> {
        this.privateKeys.set(type, key);
        return Promise.resolve();
    }

    // non-cache callbacks
    public getCrossSigningKey(type: string, expectedPubkey: string): Promise<Uint8Array> {
        return Promise.resolve(this.privateKeys.get(type));
    }

    public saveCrossSigningKeys(privateKeys: Record<string, Uint8Array>) {
        for (const [type, privateKey] of Object.entries(privateKeys)) {
            this.privateKeys.set(type, privateKey);
        }
    }
}

/**
 * Catches the 4S private key set during bootstrapping by implementing
 * the SecretStorage crypto callbacks
 */
class SSSSCryptoCallbacks {
    private readonly privateKeys = new Map<string, Uint8Array>();

    constructor(private readonly delegateCryptoCallbacks?: ICryptoCallbacks) {}

    public async getSecretStorageKey(
        { keys }: { keys: Record<string, ISecretStorageKeyInfo> },
        name: string,
    ): Promise<[string, Uint8Array]|null> {
        for (const keyId of Object.keys(keys)) {
            const privateKey = this.privateKeys.get(keyId);
            if (privateKey) {
                return [keyId, privateKey];
            }
        }
        // if we don't have the key cached yet, ask
        // for it to the general crypto callbacks and cache it
        if (this?.delegateCryptoCallbacks?.getSecretStorageKey) {
            const result = await this.delegateCryptoCallbacks.
                getSecretStorageKey({ keys }, name);
            if (result) {
                const [keyId, privateKey] = result;
                this.privateKeys.set(keyId, privateKey);
            }
            return result;
        }
        return null;
    }

    public addPrivateKey(keyId: string, keyInfo: ISecretStorageKeyInfo, privKey: Uint8Array): void {
        this.privateKeys.set(keyId, privKey);
        // Also pass along to application to cache if it wishes
        this.delegateCryptoCallbacks?.cacheSecretStorageKey?.(keyId, keyInfo, privKey);
    }
}<|MERGE_RESOLUTION|>--- conflicted
+++ resolved
@@ -18,13 +18,8 @@
 import { MatrixEvent } from "../models/event";
 import { createCryptoStoreCacheCallbacks, ICacheCallbacks } from "./CrossSigning";
 import { IndexedDBCryptoStore } from './store/indexeddb-crypto-store';
-<<<<<<< HEAD
-import { Method, PREFIX_UNSTABLE } from "../http-api";
+import { Method, ClientPrefix } from "../http-api";
 import { Crypto, ICryptoCallbacks, IBootstrapCrossSigningOpts } from "./index";
-=======
-import { Method, ClientPrefix } from "../http-api";
-import { Crypto, IBootstrapCrossSigningOpts } from "./index";
->>>>>>> c81d7593
 import {
     ClientEvent,
     ClientEventHandlerMap,

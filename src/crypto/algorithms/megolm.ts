/*
Copyright 2015 - 2021 The Matrix.org Foundation C.I.C.

Licensed under the Apache License, Version 2.0 (the "License");
you may not use this file except in compliance with the License.
You may obtain a copy of the License at

    http://www.apache.org/licenses/LICENSE-2.0

Unless required by applicable law or agreed to in writing, software
distributed under the License is distributed on an "AS IS" BASIS,
WITHOUT WARRANTIES OR CONDITIONS OF ANY KIND, either express or implied.
See the License for the specific language governing permissions and
limitations under the License.
*/

/**
 * Defines m.olm encryption/decryption
 *
 * @module crypto/algorithms/megolm
 */

import { logger } from '../../logger';
import * as olmlib from "../olmlib";
import {
    DecryptionAlgorithm,
    DecryptionError,
    EncryptionAlgorithm,
    IParams,
    registerAlgorithm,
    UnknownDeviceError,
} from "./base";
import { IDecryptedGroupMessage, WITHHELD_MESSAGES } from '../OlmDevice';
import { Room } from '../../models/room';
import { DeviceInfo } from "../deviceinfo";
import { IOlmSessionResult } from "../olmlib";
import { DeviceInfoMap } from "../DeviceList";
import { MatrixEvent } from "../..";
import { IEventDecryptionResult, IMegolmSessionData, IncomingRoomKeyRequest } from "../index";

// determine whether the key can be shared with invitees
export function isRoomSharedHistory(room: Room): boolean {
    const visibilityEvent = room?.currentState?.getStateEvents("m.room.history_visibility", "");
    // NOTE: if the room visibility is unset, it would normally default to
    // "world_readable".
    // (https://spec.matrix.org/unstable/client-server-api/#server-behaviour-5)
    // But we will be paranoid here, and treat it as a situation where the room
    // is not shared-history
    const visibility = visibilityEvent?.getContent()?.history_visibility;
    return ["world_readable", "shared"].includes(visibility);
}

interface IBlockedDevice {
    code: string;
    reason: string;
    deviceInfo: DeviceInfo;
}

interface IBlockedMap {
    [userId: string]: {
        [deviceId: string]: IBlockedDevice;
    };
}

export interface IOlmDevice<T = DeviceInfo> {
    userId: string;
    deviceInfo: T;
}

/* eslint-disable camelcase */
export interface IOutboundGroupSessionKey {
    chain_index: number;
    key: string;
}

interface IMessage {
    type: string;
    content: {
        algorithm: string;
        room_id: string;
        sender_key?: string;
        sender_claimed_ed25519_key?: string;
        session_id: string;
        session_key: string;
        chain_index: number;
        forwarding_curve25519_key_chain?: string[];
        "org.matrix.msc3061.shared_history": boolean;
    };
}

interface IKeyForwardingMessage extends IMessage {
    type: "m.forwarded_room_key";
}

interface IPayload extends Partial<IMessage> {
    code?: string;
    reason?: string;
    room_id?: string;
    session_id?: string;
    algorithm?: string;
    sender_key?: string;
}

interface IEncryptedContent {
    algorithm: string;
    sender_key: string;
    ciphertext: Record<string, string>;
}
/* eslint-enable camelcase */

interface SharedWithData {
    // The identity key of the device we shared with
    deviceKey: string;
    // The message index of the ratchet we shared with that device
    messageIndex: number;
}

/**
 * @private
 * @constructor
 *
 * @param {string} sessionId
 * @param {boolean} sharedHistory whether the session can be freely shared with
 *    other group members, according to the room history visibility settings
 *
 * @property {string} sessionId
 * @property {Number} useCount     number of times this session has been used
 * @property {Number} creationTime when the session was created (ms since the epoch)
 *
 * @property {object} sharedWithDevices
 *    devices with which we have shared the session key
 *        userId -> {deviceId -> SharedWithData}
 */
class OutboundSessionInfo {
    public useCount = 0;
    public creationTime: number;
    public sharedWithDevices: Record<string, Record<string, SharedWithData>> = {};
    public blockedDevicesNotified: Record<string, Record<string, boolean>> = {};

    constructor(public readonly sessionId: string, public readonly sharedHistory = false) {
        this.creationTime = new Date().getTime();
    }

    /**
     * Check if it's time to rotate the session
     *
     * @param {Number} rotationPeriodMsgs
     * @param {Number} rotationPeriodMs
     * @return {Boolean}
     */
    public needsRotation(rotationPeriodMsgs: number, rotationPeriodMs: number): boolean {
        const sessionLifetime = new Date().getTime() - this.creationTime;

        if (this.useCount >= rotationPeriodMsgs ||
            sessionLifetime >= rotationPeriodMs
        ) {
            logger.log(
                "Rotating megolm session after " + this.useCount +
                " messages, " + sessionLifetime + "ms",
            );
            return true;
        }

        return false;
    }

    public markSharedWithDevice(userId: string, deviceId: string, deviceKey: string, chainIndex: number): void {
        if (!this.sharedWithDevices[userId]) {
            this.sharedWithDevices[userId] = {};
        }
        this.sharedWithDevices[userId][deviceId] = { deviceKey, messageIndex: chainIndex };
    }

    public markNotifiedBlockedDevice(userId: string, deviceId: string): void {
        if (!this.blockedDevicesNotified[userId]) {
            this.blockedDevicesNotified[userId] = {};
        }
        this.blockedDevicesNotified[userId][deviceId] = true;
    }

    /**
     * Determine if this session has been shared with devices which it shouldn't
     * have been.
     *
     * @param {Object} devicesInRoom userId -> {deviceId -> object}
     *   devices we should shared the session with.
     *
     * @return {Boolean} true if we have shared the session with devices which aren't
     * in devicesInRoom.
     */
    public sharedWithTooManyDevices(devicesInRoom: Record<string, Record<string, object>>): boolean {
        for (const userId in this.sharedWithDevices) {
            if (!this.sharedWithDevices.hasOwnProperty(userId)) {
                continue;
            }

            if (!devicesInRoom.hasOwnProperty(userId)) {
                logger.log("Starting new megolm session because we shared with " + userId);
                return true;
            }

            for (const deviceId in this.sharedWithDevices[userId]) {
                if (!this.sharedWithDevices[userId].hasOwnProperty(deviceId)) {
                    continue;
                }

                if (!devicesInRoom[userId].hasOwnProperty(deviceId)) {
                    logger.log(
                        "Starting new megolm session because we shared with " +
                        userId + ":" + deviceId,
                    );
                    return true;
                }
            }
        }

        return false;
    }
}

/**
 * Megolm encryption implementation
 *
 * @constructor
 * @extends {module:crypto/algorithms/EncryptionAlgorithm}
 *
 * @param {object} params parameters, as per
 *     {@link module:crypto/algorithms/EncryptionAlgorithm}
 */
class MegolmEncryption extends EncryptionAlgorithm {
    // the most recent attempt to set up a session. This is used to serialise
    // the session setups, so that we have a race-free view of which session we
    // are using, and which devices we have shared the keys with. It resolves
    // with an OutboundSessionInfo (or undefined, for the first message in the
    // room).
    private setupPromise = Promise.resolve<OutboundSessionInfo | null>(null);

    // Map of outbound sessions by sessions ID. Used if we need a particular
    // session (the session we're currently using to send is always obtained
    // using setupPromise).
    private outboundSessions: Record<string, OutboundSessionInfo> = {};

    private readonly sessionRotationPeriodMsgs: number;
    private readonly sessionRotationPeriodMs: number;
    private encryptionPreparation?: {
        promise: Promise<void>;
        startTime: number;
    };

    constructor(params: IParams) {
        super(params);

        this.sessionRotationPeriodMsgs = params.config?.rotation_period_msgs ?? 100;
        this.sessionRotationPeriodMs = params.config?.rotation_period_ms ?? 7 * 24 * 3600 * 1000;
    }

    /**
     * @private
     *
     * @param {module:models/room} room
     * @param {Object} devicesInRoom The devices in this room, indexed by user ID
     * @param {Object} blocked The devices that are blocked, indexed by user ID
     * @param {boolean} [singleOlmCreationPhase] Only perform one round of olm
     *     session creation
     *
     * @return {Promise} Promise which resolves to the
     *    OutboundSessionInfo when setup is complete.
     */
    private async ensureOutboundSession(
        room: Room,
        devicesInRoom: DeviceInfoMap,
        blocked: IBlockedMap,
        singleOlmCreationPhase = false,
    ): Promise<OutboundSessionInfo> {
        // takes the previous OutboundSessionInfo, and considers whether to create
        // a new one. Also shares the key with any (new) devices in the room.
        //
        // Returns the successful session whether keyshare succeeds or not.
        //
        // returns a promise which resolves once the keyshare is successful.
        const setup = async (oldSession: OutboundSessionInfo | null): Promise<OutboundSessionInfo> => {
            const sharedHistory = isRoomSharedHistory(room);

            const session = await this.prepareSession(devicesInRoom, sharedHistory, oldSession);

            try {
                await this.shareSession(devicesInRoom, sharedHistory, singleOlmCreationPhase, blocked, session);
            } catch (e) {
                logger.error(`Failed to ensure outbound session in ${this.roomId}`, e);
            }

            return session;
        };

        // first wait for the previous share to complete
        const prom = this.setupPromise.then(setup);

        // Ensure any failures are logged for debugging
        prom.catch(e => {
            logger.error(`Failed to setup outbound session in ${this.roomId}`, e);
        });

        // setupPromise resolves to `session` whether or not the share succeeds
        this.setupPromise = prom;

        // but we return a promise which only resolves if the share was successful.
        return prom;
    }

    private async prepareSession(
        devicesInRoom: DeviceInfoMap,
        sharedHistory: boolean,
        session: OutboundSessionInfo | null,
    ): Promise<OutboundSessionInfo> {
        // history visibility changed
        if (session && sharedHistory !== session.sharedHistory) {
            session = null;
        }

        // need to make a brand new session?
        if (session?.needsRotation(this.sessionRotationPeriodMsgs, this.sessionRotationPeriodMs)) {
            logger.log("Starting new megolm session because we need to rotate.");
            session = null;
        }

        // determine if we have shared with anyone we shouldn't have
        if (session?.sharedWithTooManyDevices(devicesInRoom)) {
            session = null;
        }

        if (!session) {
            logger.log(`Starting new megolm session for room ${this.roomId}`);
            session = await this.prepareNewSession(sharedHistory);
            logger.log(`Started new megolm session ${session.sessionId} ` +
                `for room ${this.roomId}`);
            this.outboundSessions[session.sessionId] = session;
        }

        return session;
    }

    private async shareSession(
        devicesInRoom: DeviceInfoMap,
        sharedHistory: boolean,
        singleOlmCreationPhase: boolean,
        blocked: IBlockedMap,
        session: OutboundSessionInfo,
    ) {
        // now check if we need to share with any devices
        const shareMap: Record<string, DeviceInfo[]> = {};

        for (const [userId, userDevices] of Object.entries(devicesInRoom)) {
            for (const [deviceId, deviceInfo] of Object.entries(userDevices)) {
                const key = deviceInfo.getIdentityKey();
                if (key == this.olmDevice.deviceCurve25519Key) {
                    // don't bother sending to ourself
                    continue;
                }

                if (
                    !session.sharedWithDevices[userId] ||
                    session.sharedWithDevices[userId][deviceId] === undefined
                ) {
                    shareMap[userId] = shareMap[userId] || [];
                    shareMap[userId].push(deviceInfo);
                }
            }
        }

        const key = this.olmDevice.getOutboundGroupSessionKey(session.sessionId);
        const payload: IPayload = {
            type: "m.room_key",
            content: {
                "algorithm": olmlib.MEGOLM_ALGORITHM,
                "room_id": this.roomId,
                "session_id": session.sessionId,
                "session_key": key.key,
                "chain_index": key.chain_index,
                "org.matrix.msc3061.shared_history": sharedHistory,
            },
        };
        const [devicesWithoutSession, olmSessions] = await olmlib.getExistingOlmSessions(
            this.olmDevice, this.baseApis, shareMap,
        );

        await Promise.all([
            (async () => {
                // share keys with devices that we already have a session for
                logger.debug(`Sharing keys with existing Olm sessions in ${this.roomId}`, olmSessions);
                await this.shareKeyWithOlmSessions(session, key, payload, olmSessions);
                logger.debug(`Shared keys with existing Olm sessions in ${this.roomId}`);
            })(),
            (async () => {
                logger.debug(
                    `Sharing keys (start phase 1) with new Olm sessions in ${this.roomId}`,
                    devicesWithoutSession,
                );
                const errorDevices: IOlmDevice[] = [];

                // meanwhile, establish olm sessions for devices that we don't
                // already have a session for, and share keys with them.  If
                // we're doing two phases of olm session creation, use a
                // shorter timeout when fetching one-time keys for the first
                // phase.
                const start = Date.now();
                const failedServers: string[] = [];
                await this.shareKeyWithDevices(
                    session, key, payload, devicesWithoutSession, errorDevices,
                    singleOlmCreationPhase ? 10000 : 2000, failedServers,
                );
                logger.debug(`Shared keys (end phase 1) with new Olm sessions in ${this.roomId}`);

                if (!singleOlmCreationPhase && (Date.now() - start < 10000)) {
                    // perform the second phase of olm session creation if requested,
                    // and if the first phase didn't take too long
                    (async () => {
                        // Retry sending keys to devices that we were unable to establish
                        // an olm session for.  This time, we use a longer timeout, but we
                        // do this in the background and don't block anything else while we
                        // do this.  We only need to retry users from servers that didn't
                        // respond the first time.
                        const retryDevices: Record<string, DeviceInfo[]> = {};
                        const failedServerMap = new Set;
                        for (const server of failedServers) {
                            failedServerMap.add(server);
                        }
                        const failedDevices: IOlmDevice[] = [];
                        for (const { userId, deviceInfo } of errorDevices) {
                            const userHS = userId.slice(userId.indexOf(":") + 1);
                            if (failedServerMap.has(userHS)) {
                                retryDevices[userId] = retryDevices[userId] || [];
                                retryDevices[userId].push(deviceInfo);
                            } else {
                                // if we aren't going to retry, then handle it
                                // as a failed device
                                failedDevices.push({ userId, deviceInfo });
                            }
                        }

                        logger.debug(`Sharing keys (start phase 2) with new Olm sessions in ${this.roomId}`);
                        await this.shareKeyWithDevices(
                            session, key, payload, retryDevices, failedDevices, 30000,
                        );
                        logger.debug(`Shared keys (end phase 2) with new Olm sessions in ${this.roomId}`);

                        await this.notifyFailedOlmDevices(session, key, failedDevices);
                    })();
                } else {
                    await this.notifyFailedOlmDevices(session, key, errorDevices);
                }
                logger.debug(`Shared keys (all phases done) with new Olm sessions in ${this.roomId}`);
            })(),
            (async () => {
                logger.debug(`There are ${Object.entries(blocked).length} blocked devices in ${this.roomId}`,
                    Object.entries(blocked));

                // also, notify newly blocked devices that they're blocked
                logger.debug(`Notifying newly blocked devices in ${this.roomId}`);
                const blockedMap: Record<string, Record<string, { device: IBlockedDevice }>> = {};
                let blockedCount = 0;
                for (const [userId, userBlockedDevices] of Object.entries(blocked)) {
                    for (const [deviceId, device] of Object.entries(userBlockedDevices)) {
                        if (
                            !session.blockedDevicesNotified[userId] ||
                            session.blockedDevicesNotified[userId][deviceId] === undefined
                        ) {
                            blockedMap[userId] = blockedMap[userId] || {};
                            blockedMap[userId][deviceId] = { device };
                            blockedCount++;
                        }
                    }
                }

                await this.notifyBlockedDevices(session, blockedMap);
                logger.debug(`Notified ${blockedCount} newly blocked devices in ${this.roomId}`, blockedMap);
            })(),
        ]);
    }

    /**
     * @private
     *
     * @param {boolean} sharedHistory
     *
     * @return {module:crypto/algorithms/megolm.OutboundSessionInfo} session
     */
    private async prepareNewSession(sharedHistory: boolean): Promise<OutboundSessionInfo> {
        const sessionId = this.olmDevice.createOutboundGroupSession();
        const key = this.olmDevice.getOutboundGroupSessionKey(sessionId);

        await this.olmDevice.addInboundGroupSession(
            this.roomId, this.olmDevice.deviceCurve25519Key, [], sessionId,
            key.key, { ed25519: this.olmDevice.deviceEd25519Key }, false,
            { sharedHistory },
        );

        // don't wait for it to complete
        this.crypto.backupManager.backupGroupSession(this.olmDevice.deviceCurve25519Key, sessionId);

        return new OutboundSessionInfo(sessionId, sharedHistory);
    }

    /**
     * Determines what devices in devicesByUser don't have an olm session as given
     * in devicemap.
     *
     * @private
     *
     * @param {object} devicemap the devices that have olm sessions, as returned by
     *     olmlib.ensureOlmSessionsForDevices.
     * @param {object} devicesByUser a map of user IDs to array of deviceInfo
     * @param {array} [noOlmDevices] an array to fill with devices that don't have
     *     olm sessions
     *
     * @return {array} an array of devices that don't have olm sessions.  If
     *     noOlmDevices is specified, then noOlmDevices will be returned.
     */
    private getDevicesWithoutSessions(
        devicemap: Record<string, Record<string, IOlmSessionResult>>,
        devicesByUser: Record<string, DeviceInfo[]>,
        noOlmDevices: IOlmDevice[] = [],
    ): IOlmDevice[] {
        for (const [userId, devicesToShareWith] of Object.entries(devicesByUser)) {
            const sessionResults = devicemap[userId];

            for (const deviceInfo of devicesToShareWith) {
                const deviceId = deviceInfo.deviceId;

                const sessionResult = sessionResults[deviceId];
                if (!sessionResult.sessionId) {
                    // no session with this device, probably because there
                    // were no one-time keys.

                    noOlmDevices.push({ userId, deviceInfo });
                    delete sessionResults[deviceId];

                    // ensureOlmSessionsForUsers has already done the logging,
                    // so just skip it.
                    continue;
                }
            }
        }

        return noOlmDevices;
    }

    /**
     * Splits the user device map into multiple chunks to reduce the number of
     * devices we encrypt to per API call.
     *
     * @private
     *
     * @param {object} devicesByUser map from userid to list of devices
     *
     * @return {array<array<object>>} the blocked devices, split into chunks
     */
    private splitDevices<T extends DeviceInfo | IBlockedDevice>(
        devicesByUser: Record<string, Record<string, { device: T }>>,
    ): IOlmDevice<T>[][] {
        const maxDevicesPerRequest = 20;

        // use an array where the slices of a content map gets stored
        let currentSlice: IOlmDevice<T>[] = [];
        const mapSlices = [currentSlice];

        for (const [userId, userDevices] of Object.entries(devicesByUser)) {
            for (const deviceInfo of Object.values(userDevices)) {
                currentSlice.push({
                    userId: userId,
                    deviceInfo: deviceInfo.device,
                });
            }

            // We do this in the per-user loop as we prefer that all messages to the
            // same user end up in the same API call to make it easier for the
            // server (e.g. only have to send one EDU if a remote user, etc). This
            // does mean that if a user has many devices we may go over the desired
            // limit, but its not a hard limit so that is fine.
            if (currentSlice.length > maxDevicesPerRequest) {
                // the current slice is filled up. Start inserting into the next slice
                currentSlice = [];
                mapSlices.push(currentSlice);
            }
        }
        if (currentSlice.length === 0) {
            mapSlices.pop();
        }
        return mapSlices;
    }

    /**
     * @private
     *
     * @param {module:crypto/algorithms/megolm.OutboundSessionInfo} session
     *
     * @param {number} chainIndex current chain index
     *
     * @param {object<userId, deviceInfo>} userDeviceMap
     *   mapping from userId to deviceInfo
     *
     * @param {object} payload fields to include in the encrypted payload
     *
     * @return {Promise} Promise which resolves once the key sharing
     *     for the given userDeviceMap is generated and has been sent.
     */
    private encryptAndSendKeysToDevices(
        session: OutboundSessionInfo,
        chainIndex: number,
        userDeviceMap: IOlmDevice[],
        payload: IPayload,
    ): Promise<void> {
<<<<<<< HEAD
        return this.crypto.encryptAndSendToDevices(
            userDeviceMap,
            payload,
        ).then((result) => {
            const { contentMap, deviceInfoByDeviceId } = result;
            // store that we successfully uploaded the keys of the current slice
=======
        const contentMap: Record<string, Record<string, IEncryptedContent>> = {};
        // Map from userId to a map of deviceId to deviceInfo
        const deviceInfoByUserIdAndDeviceId = new Map<string, Map<string, DeviceInfo>>();

        const promises: Promise<unknown>[] = [];
        for (let i = 0; i < userDeviceMap.length; i++) {
            const encryptedContent: IEncryptedContent = {
                algorithm: olmlib.OLM_ALGORITHM,
                sender_key: this.olmDevice.deviceCurve25519Key,
                ciphertext: {},
            };
            const val = userDeviceMap[i];
            const userId = val.userId;
            const deviceInfo = val.deviceInfo;
            const deviceId = deviceInfo.deviceId;

            // Assign to temp value to make type-checking happy
            let userIdDeviceInfo = deviceInfoByUserIdAndDeviceId.get(userId);

            if (userIdDeviceInfo === undefined) {
                userIdDeviceInfo = new Map<string, DeviceInfo>();

                deviceInfoByUserIdAndDeviceId.set(userId, userIdDeviceInfo);
            }

            // We hold by reference, this updates deviceInfoByUserIdAndDeviceId[userId]
            userIdDeviceInfo.set(deviceId, deviceInfo);

            if (!contentMap[userId]) {
                contentMap[userId] = {};
            }
            contentMap[userId][deviceId] = encryptedContent;

            promises.push(
                olmlib.encryptMessageForDevice(
                    encryptedContent.ciphertext,
                    this.userId,
                    this.deviceId,
                    this.olmDevice,
                    userId,
                    deviceInfo,
                    payload,
                ),
            );
        }

        return Promise.all(promises).then(() => {
            // prune out any devices that encryptMessageForDevice could not encrypt for,
            // in which case it will have just not added anything to the ciphertext object.
            // There's no point sending messages to devices if we couldn't encrypt to them,
            // since that's effectively a blank message.
>>>>>>> 58227307
            for (const userId of Object.keys(contentMap)) {
                for (const deviceId of Object.keys(contentMap[userId])) {
                    session.markSharedWithDevice(
                        userId,
                        deviceId,
                        deviceInfoByDeviceId.get(deviceId).getIdentityKey(),
                        chainIndex,
                    );
                }
            }
<<<<<<< HEAD
        }).catch((error) => {
            logger.error("failed to encryptAndSendToDevices", error);
            throw error;
=======

            // Is there anything left?
            if (Object.keys(contentMap).length === 0) {
                logger.log("No users left to send to: aborting");
                return;
            }

            return this.baseApis.sendToDevice("m.room.encrypted", contentMap).then(() => {
                // store that we successfully uploaded the keys of the current slice
                for (const userId of Object.keys(contentMap)) {
                    for (const deviceId of Object.keys(contentMap[userId])) {
                        session.markSharedWithDevice(
                            userId,
                            deviceId,
                            deviceInfoByUserIdAndDeviceId.get(userId).get(deviceId).getIdentityKey(),
                            chainIndex,
                        );
                    }
                }
            });
>>>>>>> 58227307
        });
    }

    /**
     * @private
     *
     * @param {module:crypto/algorithms/megolm.OutboundSessionInfo} session
     *
     * @param {array<object>} userDeviceMap list of blocked devices to notify
     *
     * @param {object} payload fields to include in the notification payload
     *
     * @return {Promise} Promise which resolves once the notifications
     *     for the given userDeviceMap is generated and has been sent.
     */
    private async sendBlockedNotificationsToDevices(
        session: OutboundSessionInfo,
        userDeviceMap: IOlmDevice<IBlockedDevice>[],
        payload: IPayload,
    ): Promise<void> {
        const contentMap: Record<string, Record<string, IPayload>> = {};

        for (const val of userDeviceMap) {
            const userId = val.userId;
            const blockedInfo = val.deviceInfo;
            const deviceInfo = blockedInfo.deviceInfo;
            const deviceId = deviceInfo.deviceId;

            const message = Object.assign({}, payload);
            message.code = blockedInfo.code;
            message.reason = blockedInfo.reason;
            if (message.code === "m.no_olm") {
                delete message.room_id;
                delete message.session_id;
            }

            if (!contentMap[userId]) {
                contentMap[userId] = {};
            }
            contentMap[userId][deviceId] = message;
        }

        await this.baseApis.sendToDevice("org.matrix.room_key.withheld", contentMap);
        await this.baseApis.sendToDevice("m.room_key.withheld", contentMap);

        // record the fact that we notified these blocked devices
        for (const userId of Object.keys(contentMap)) {
            for (const deviceId of Object.keys(contentMap[userId])) {
                session.markNotifiedBlockedDevice(userId, deviceId);
            }
        }
    }

    /**
     * Re-shares a megolm session key with devices if the key has already been
     * sent to them.
     *
     * @param {string} senderKey The key of the originating device for the session
     * @param {string} sessionId ID of the outbound session to share
     * @param {string} userId ID of the user who owns the target device
     * @param {module:crypto/deviceinfo} device The target device
     */
    public async reshareKeyWithDevice(
        senderKey: string,
        sessionId: string,
        userId: string,
        device: DeviceInfo,
    ): Promise<void> {
        const obSessionInfo = this.outboundSessions[sessionId];
        if (!obSessionInfo) {
            logger.debug(`megolm session ${sessionId} not found: not re-sharing keys`);
            return;
        }

        // The chain index of the key we previously sent this device
        if (obSessionInfo.sharedWithDevices[userId] === undefined) {
            logger.debug(`megolm session ${sessionId} never shared with user ${userId}`);
            return;
        }
        const sessionSharedData = obSessionInfo.sharedWithDevices[userId][device.deviceId];
        if (sessionSharedData === undefined) {
            logger.debug(
                "megolm session ID " + sessionId + " never shared with device " +
                userId + ":" + device.deviceId,
            );
            return;
        }

        if (sessionSharedData.deviceKey !== device.getIdentityKey()) {
            logger.warn(
                `Session has been shared with device ${device.deviceId} but with identity ` +
                `key ${sessionSharedData.deviceKey}. Key is now ${device.getIdentityKey()}!`,
            );
            return;
        }

        // get the key from the inbound session: the outbound one will already
        // have been ratcheted to the next chain index.
        const key = await this.olmDevice.getInboundGroupSessionKey(
            this.roomId, senderKey, sessionId, sessionSharedData.messageIndex,
        );

        if (!key) {
            logger.warn(
                `No inbound session key found for megolm ${sessionId}: not re-sharing keys`,
            );
            return;
        }

        await olmlib.ensureOlmSessionsForDevices(
            this.olmDevice, this.baseApis, {
                [userId]: [device],
            },
        );

        const payload = {
            type: "m.forwarded_room_key",
            content: {
                "algorithm": olmlib.MEGOLM_ALGORITHM,
                "room_id": this.roomId,
                "session_id": sessionId,
                "session_key": key.key,
                "chain_index": key.chain_index,
                "sender_key": senderKey,
                "sender_claimed_ed25519_key": key.sender_claimed_ed25519_key,
                "forwarding_curve25519_key_chain": key.forwarding_curve25519_key_chain,
                "org.matrix.msc3061.shared_history": key.shared_history || false,
            },
        };

        const encryptedContent = {
            algorithm: olmlib.OLM_ALGORITHM,
            sender_key: this.olmDevice.deviceCurve25519Key,
            ciphertext: {},
        };
        await olmlib.encryptMessageForDevice(
            encryptedContent.ciphertext,
            this.userId,
            this.deviceId,
            this.olmDevice,
            userId,
            device,
            payload,
        );

        await this.baseApis.sendToDevice("m.room.encrypted", {
            [userId]: {
                [device.deviceId]: encryptedContent,
            },
        });
        logger.debug(`Re-shared key for megolm session ${sessionId} with ${userId}:${device.deviceId}`);
    }

    /**
     * @private
     *
     * @param {module:crypto/algorithms/megolm.OutboundSessionInfo} session
     *
     * @param {object} key the session key as returned by
     *    OlmDevice.getOutboundGroupSessionKey
     *
     * @param {object} payload the base to-device message payload for sharing keys
     *
     * @param {object<string, module:crypto/deviceinfo[]>} devicesByUser
     *    map from userid to list of devices
     *
     * @param {array<object>} errorDevices
     *    array that will be populated with the devices that we can't get an
     *    olm session for
     *
     * @param {Number} [otkTimeout] The timeout in milliseconds when requesting
     *     one-time keys for establishing new olm sessions.
     *
     * @param {Array} [failedServers] An array to fill with remote servers that
     *     failed to respond to one-time-key requests.
     */
    private async shareKeyWithDevices(
        session: OutboundSessionInfo,
        key: IOutboundGroupSessionKey,
        payload: IPayload,
        devicesByUser: Record<string, DeviceInfo[]>,
        errorDevices: IOlmDevice[],
        otkTimeout: number,
        failedServers?: string[],
    ) {
        logger.debug(`Ensuring Olm sessions for devices in ${this.roomId}`);
        const devicemap = await olmlib.ensureOlmSessionsForDevices(
            this.olmDevice, this.baseApis, devicesByUser, false, otkTimeout, failedServers,
            logger.withPrefix?.(`[${this.roomId}]`),
        );
        logger.debug(`Ensured Olm sessions for devices in ${this.roomId}`);

        this.getDevicesWithoutSessions(devicemap, devicesByUser, errorDevices);

        logger.debug(`Sharing keys with newly created Olm sessions in ${this.roomId}`);
        await this.shareKeyWithOlmSessions(session, key, payload, devicemap);
        logger.debug(`Shared keys with newly created Olm sessions in ${this.roomId}`);
    }

    private async shareKeyWithOlmSessions(
        session: OutboundSessionInfo,
        key: IOutboundGroupSessionKey,
        payload: IPayload,
        devicemap: Record<string, Record<string, IOlmSessionResult>>,
    ): Promise<void> {
        const userDeviceMaps = this.splitDevices(devicemap);

        for (let i = 0; i < userDeviceMaps.length; i++) {
            const taskDetail =
                `megolm keys for ${session.sessionId} ` +
                `in ${this.roomId} (slice ${i + 1}/${userDeviceMaps.length})`;
            try {
                logger.debug(`Sharing ${taskDetail}`,
                    userDeviceMaps[i].map((d) => `${d.userId}/${d.deviceInfo.deviceId}`));
                await this.encryptAndSendKeysToDevices(
                    session, key.chain_index, userDeviceMaps[i], payload,
                );
                logger.debug(`Shared ${taskDetail}`);
            } catch (e) {
                logger.error(`Failed to share ${taskDetail}`);
                throw e;
            }
        }
    }

    /**
     * Notify devices that we weren't able to create olm sessions.
     *
     * @param {module:crypto/algorithms/megolm.OutboundSessionInfo} session
     *
     * @param {object} key
     *
     * @param {Array<object>} failedDevices the devices that we were unable to
     *     create olm sessions for, as returned by shareKeyWithDevices
     */
    private async notifyFailedOlmDevices(
        session: OutboundSessionInfo,
        key: IOutboundGroupSessionKey,
        failedDevices: IOlmDevice[],
    ): Promise<void> {
        logger.debug(
            `Notifying ${failedDevices.length} devices we failed to ` +
            `create Olm sessions in ${this.roomId}`,
        );

        // mark the devices that failed as "handled" because we don't want to try
        // to claim a one-time-key for dead devices on every message.
        for (const { userId, deviceInfo } of failedDevices) {
            const deviceId = deviceInfo.deviceId;

            session.markSharedWithDevice(
                userId, deviceId, deviceInfo.getIdentityKey(), key.chain_index,
            );
        }

        const unnotifiedFailedDevices =
            await this.olmDevice.filterOutNotifiedErrorDevices(
                failedDevices,
            );
        logger.debug(
            `Need to notify ${unnotifiedFailedDevices.length} failed devices ` +
            `which haven't been notified before in ${this.roomId}`,
        );
        const blockedMap: Record<string, Record<string, { device: IBlockedDevice }>> = {};
        for (const { userId, deviceInfo } of unnotifiedFailedDevices) {
            blockedMap[userId] = blockedMap[userId] || {};
            // we use a similar format to what
            // olmlib.ensureOlmSessionsForDevices returns, so that
            // we can use the same function to split
            blockedMap[userId][deviceInfo.deviceId] = {
                device: {
                    code: "m.no_olm",
                    reason: WITHHELD_MESSAGES["m.no_olm"],
                    deviceInfo,
                },
            };
        }

        // send the notifications
        await this.notifyBlockedDevices(session, blockedMap);
        logger.debug(
            `Notified ${unnotifiedFailedDevices.length} devices we failed to ` +
            `create Olm sessions in ${this.roomId}`,
        );
    }

    /**
     * Notify blocked devices that they have been blocked.
     *
     * @param {module:crypto/algorithms/megolm.OutboundSessionInfo} session
     *
     * @param {object<string, object>} devicesByUser
     *    map from userid to device ID to blocked data
     */
    private async notifyBlockedDevices(
        session: OutboundSessionInfo,
        devicesByUser: Record<string, Record<string, { device: IBlockedDevice }>>,
    ): Promise<void> {
        const payload: IPayload = {
            room_id: this.roomId,
            session_id: session.sessionId,
            algorithm: olmlib.MEGOLM_ALGORITHM,
            sender_key: this.olmDevice.deviceCurve25519Key,
        };

        const userDeviceMaps = this.splitDevices(devicesByUser);

        for (let i = 0; i < userDeviceMaps.length; i++) {
            try {
                await this.sendBlockedNotificationsToDevices(session, userDeviceMaps[i], payload);
                logger.log(`Completed blacklist notification for ${session.sessionId} `
                    + `in ${this.roomId} (slice ${i + 1}/${userDeviceMaps.length})`);
            } catch (e) {
                logger.log(`blacklist notification for ${session.sessionId} in `
                    + `${this.roomId} (slice ${i + 1}/${userDeviceMaps.length}) failed`);

                throw e;
            }
        }
    }

    /**
     * Perform any background tasks that can be done before a message is ready to
     * send, in order to speed up sending of the message.
     *
     * @param {module:models/room} room the room the event is in
     */
    public prepareToEncrypt(room: Room): void {
        if (this.encryptionPreparation != null) {
            // We're already preparing something, so don't do anything else.
            // FIXME: check if we need to restart
            // (https://github.com/matrix-org/matrix-js-sdk/issues/1255)
            const elapsedTime = Date.now() - this.encryptionPreparation.startTime;
            logger.debug(
                `Already started preparing to encrypt for ${this.roomId} ` +
                `${elapsedTime} ms ago, skipping`,
            );
            return;
        }

        logger.debug(`Preparing to encrypt events for ${this.roomId}`);

        this.encryptionPreparation = {
            startTime: Date.now(),
            promise: (async () => {
                try {
                    logger.debug(`Getting devices in ${this.roomId}`);
                    const [devicesInRoom, blocked] = await this.getDevicesInRoom(room);

                    if (this.crypto.getGlobalErrorOnUnknownDevices()) {
                        // Drop unknown devices for now.  When the message gets sent, we'll
                        // throw an error, but we'll still be prepared to send to the known
                        // devices.
                        this.removeUnknownDevices(devicesInRoom);
                    }

                    logger.debug(`Ensuring outbound session in ${this.roomId}`);
                    await this.ensureOutboundSession(room, devicesInRoom, blocked, true);

                    logger.debug(`Ready to encrypt events for ${this.roomId}`);
                } catch (e) {
                    logger.error(`Failed to prepare to encrypt events for ${this.roomId}`, e);
                } finally {
                    delete this.encryptionPreparation;
                }
            })(),
        };
    }

    /**
     * @inheritdoc
     *
     * @param {module:models/room} room
     * @param {string} eventType
     * @param {object} content plaintext event content
     *
     * @return {Promise} Promise which resolves to the new event body
     */
    public async encryptMessage(room: Room, eventType: string, content: object): Promise<object> {
        logger.log(`Starting to encrypt event for ${this.roomId}`);

        if (this.encryptionPreparation != null) {
            // If we started sending keys, wait for it to be done.
            // FIXME: check if we need to cancel
            // (https://github.com/matrix-org/matrix-js-sdk/issues/1255)
            try {
                await this.encryptionPreparation.promise;
            } catch (e) {
                // ignore any errors -- if the preparation failed, we'll just
                // restart everything here
            }
        }

        const [devicesInRoom, blocked] = await this.getDevicesInRoom(room);

        // check if any of these devices are not yet known to the user.
        // if so, warn the user so they can verify or ignore.
        if (this.crypto.getGlobalErrorOnUnknownDevices()) {
            this.checkForUnknownDevices(devicesInRoom);
        }

        const session = await this.ensureOutboundSession(room, devicesInRoom, blocked);
        const payloadJson = {
            room_id: this.roomId,
            type: eventType,
            content: content,
        };

        const ciphertext = this.olmDevice.encryptGroupMessage(
            session.sessionId, JSON.stringify(payloadJson),
        );
        const encryptedContent = {
            algorithm: olmlib.MEGOLM_ALGORITHM,
            sender_key: this.olmDevice.deviceCurve25519Key,
            ciphertext: ciphertext,
            session_id: session.sessionId,
            // Include our device ID so that recipients can send us a
            // m.new_device message if they don't have our session key.
            // XXX: Do we still need this now that m.new_device messages
            // no longer exist since #483?
            device_id: this.deviceId,
        };

        session.useCount++;
        return encryptedContent;
    }

    /**
     * Forces the current outbound group session to be discarded such
     * that another one will be created next time an event is sent.
     *
     * This should not normally be necessary.
     */
    public forceDiscardSession(): void {
        this.setupPromise = this.setupPromise.then(() => null);
    }

    /**
     * Checks the devices we're about to send to and see if any are entirely
     * unknown to the user.  If so, warn the user, and mark them as known to
     * give the user a chance to go verify them before re-sending this message.
     *
     * @param {Object} devicesInRoom userId -> {deviceId -> object}
     *   devices we should shared the session with.
     */
    private checkForUnknownDevices(devicesInRoom: DeviceInfoMap): void {
        const unknownDevices: Record<string, Record<string, DeviceInfo>> = {};

        Object.keys(devicesInRoom).forEach((userId) => {
            Object.keys(devicesInRoom[userId]).forEach((deviceId) => {
                const device = devicesInRoom[userId][deviceId];
                if (device.isUnverified() && !device.isKnown()) {
                    if (!unknownDevices[userId]) {
                        unknownDevices[userId] = {};
                    }
                    unknownDevices[userId][deviceId] = device;
                }
            });
        });

        if (Object.keys(unknownDevices).length) {
            // it'd be kind to pass unknownDevices up to the user in this error
            throw new UnknownDeviceError(
                "This room contains unknown devices which have not been verified. " +
                "We strongly recommend you verify them before continuing.", unknownDevices);
        }
    }

    /**
     * Remove unknown devices from a set of devices.  The devicesInRoom parameter
     * will be modified.
     *
     * @param {Object} devicesInRoom userId -> {deviceId -> object}
     *   devices we should shared the session with.
     */
    private removeUnknownDevices(devicesInRoom: DeviceInfoMap): void {
        for (const [userId, userDevices] of Object.entries(devicesInRoom)) {
            for (const [deviceId, device] of Object.entries(userDevices)) {
                if (device.isUnverified() && !device.isKnown()) {
                    delete userDevices[deviceId];
                }
            }

            if (Object.keys(userDevices).length === 0) {
                delete devicesInRoom[userId];
            }
        }
    }

    /**
     * Get the list of unblocked devices for all users in the room
     *
     * @param {module:models/room} room
     *
     * @return {Promise} Promise which resolves to an array whose
     *     first element is a map from userId to deviceId to deviceInfo indicating
     *     the devices that messages should be encrypted to, and whose second
     *     element is a map from userId to deviceId to data indicating the devices
     *     that are in the room but that have been blocked
     */
    private async getDevicesInRoom(room: Room): Promise<[DeviceInfoMap, IBlockedMap]> {
        const members = await room.getEncryptionTargetMembers();
        const roomMembers = members.map(function(u) {
            return u.userId;
        });

        // The global value is treated as a default for when rooms don't specify a value.
        let isBlacklisting = this.crypto.getGlobalBlacklistUnverifiedDevices();
        if (typeof room.getBlacklistUnverifiedDevices() === 'boolean') {
            isBlacklisting = room.getBlacklistUnverifiedDevices();
        }

        // We are happy to use a cached version here: we assume that if we already
        // have a list of the user's devices, then we already share an e2e room
        // with them, which means that they will have announced any new devices via
        // device_lists in their /sync response.  This cache should then be maintained
        // using all the device_lists changes and left fields.
        // See https://github.com/vector-im/element-web/issues/2305 for details.
        const devices = await this.crypto.downloadKeys(roomMembers, false);
        const blocked: IBlockedMap = {};
        // remove any blocked devices
        for (const userId in devices) {
            if (!devices.hasOwnProperty(userId)) {
                continue;
            }

            const userDevices = devices[userId];
            for (const deviceId in userDevices) {
                if (!userDevices.hasOwnProperty(deviceId)) {
                    continue;
                }

                const deviceTrust = this.crypto.checkDeviceTrust(userId, deviceId);

                if (userDevices[deviceId].isBlocked() ||
                    (!deviceTrust.isVerified() && isBlacklisting)
                ) {
                    if (!blocked[userId]) {
                        blocked[userId] = {};
                    }
                    const isBlocked = userDevices[deviceId].isBlocked();
                    blocked[userId][deviceId] = {
                        code: isBlocked ? "m.blacklisted" : "m.unverified",
                        reason: WITHHELD_MESSAGES[isBlocked ? "m.blacklisted" : "m.unverified"],
                        deviceInfo: userDevices[deviceId],
                    };
                    delete userDevices[deviceId];
                }
            }
        }

        return [devices, blocked];
    }
}

/**
 * Megolm decryption implementation
 *
 * @constructor
 * @extends {module:crypto/algorithms/DecryptionAlgorithm}
 *
 * @param {object} params parameters, as per
 *     {@link module:crypto/algorithms/DecryptionAlgorithm}
 */
class MegolmDecryption extends DecryptionAlgorithm {
    // events which we couldn't decrypt due to unknown sessions / indexes: map from
    // senderKey|sessionId to Set of MatrixEvents
    private pendingEvents: Record<string, Map<string, Set<MatrixEvent>>> = {};

    // this gets stubbed out by the unit tests.
    private olmlib = olmlib;

    /**
     * @inheritdoc
     *
     * @param {MatrixEvent} event
     *
     * returns a promise which resolves to a
     * {@link module:crypto~EventDecryptionResult} once we have finished
     * decrypting, or rejects with an `algorithms.DecryptionError` if there is a
     * problem decrypting the event.
     */
    public async decryptEvent(event: MatrixEvent): Promise<IEventDecryptionResult> {
        const content = event.getWireContent();

        if (!content.sender_key || !content.session_id ||
            !content.ciphertext
        ) {
            throw new DecryptionError(
                "MEGOLM_MISSING_FIELDS",
                "Missing fields in input",
            );
        }

        // we add the event to the pending list *before* we start decryption.
        //
        // then, if the key turns up while decryption is in progress (and
        // decryption fails), we will schedule a retry.
        // (fixes https://github.com/vector-im/element-web/issues/5001)
        this.addEventToPendingList(event);

        let res: IDecryptedGroupMessage;
        try {
            res = await this.olmDevice.decryptGroupMessage(
                event.getRoomId(), content.sender_key, content.session_id, content.ciphertext,
                event.getId(), event.getTs(),
            );
        } catch (e) {
            if (e.name === "DecryptionError") {
                // re-throw decryption errors as-is
                throw e;
            }

            let errorCode = "OLM_DECRYPT_GROUP_MESSAGE_ERROR";

            if (e && e.message === 'OLM.UNKNOWN_MESSAGE_INDEX') {
                this.requestKeysForEvent(event);

                errorCode = 'OLM_UNKNOWN_MESSAGE_INDEX';
            }

            throw new DecryptionError(
                errorCode,
                e ? e.toString() : "Unknown Error: Error is undefined", {
                    session: content.sender_key + '|' + content.session_id,
                },
            );
        }

        if (res === null) {
            // We've got a message for a session we don't have.
            // try and get the missing key from the backup first
            this.crypto.backupManager.queryKeyBackupRateLimited(event.getRoomId(), content.session_id).catch(() => {});

            // (XXX: We might actually have received this key since we started
            // decrypting, in which case we'll have scheduled a retry, and this
            // request will be redundant. We could probably check to see if the
            // event is still in the pending list; if not, a retry will have been
            // scheduled, so we needn't send out the request here.)
            this.requestKeysForEvent(event);

            // See if there was a problem with the olm session at the time the
            // event was sent.  Use a fuzz factor of 2 minutes.
            const problem = await this.olmDevice.sessionMayHaveProblems(
                content.sender_key, event.getTs() - 120000,
            );
            if (problem) {
                let problemDescription = PROBLEM_DESCRIPTIONS[problem.type as "no_olm"] || PROBLEM_DESCRIPTIONS.unknown;
                if (problem.fixed) {
                    problemDescription +=
                        " Trying to create a new secure channel and re-requesting the keys.";
                }
                throw new DecryptionError(
                    "MEGOLM_UNKNOWN_INBOUND_SESSION_ID",
                    problemDescription,
                    {
                        session: content.sender_key + '|' + content.session_id,
                    },
                );
            }

            throw new DecryptionError(
                "MEGOLM_UNKNOWN_INBOUND_SESSION_ID",
                "The sender's device has not sent us the keys for this message.",
                {
                    session: content.sender_key + '|' + content.session_id,
                },
            );
        }

        // success. We can remove the event from the pending list, if that hasn't
        // already happened.
        this.removeEventFromPendingList(event);

        const payload = JSON.parse(res.result);

        // belt-and-braces check that the room id matches that indicated by the HS
        // (this is somewhat redundant, since the megolm session is scoped to the
        // room, so neither the sender nor a MITM can lie about the room_id).
        if (payload.room_id !== event.getRoomId()) {
            throw new DecryptionError(
                "MEGOLM_BAD_ROOM",
                "Message intended for room " + payload.room_id,
            );
        }

        return {
            clearEvent: payload,
            senderCurve25519Key: res.senderKey,
            claimedEd25519Key: res.keysClaimed.ed25519,
            forwardingCurve25519KeyChain: res.forwardingCurve25519KeyChain,
            untrusted: res.untrusted,
        };
    }

    private requestKeysForEvent(event: MatrixEvent): void {
        const wireContent = event.getWireContent();

        const recipients = event.getKeyRequestRecipients(this.userId);

        this.crypto.requestRoomKey({
            room_id: event.getRoomId(),
            algorithm: wireContent.algorithm,
            sender_key: wireContent.sender_key,
            session_id: wireContent.session_id,
        }, recipients);
    }

    /**
     * Add an event to the list of those awaiting their session keys.
     *
     * @private
     *
     * @param {module:models/event.MatrixEvent} event
     */
    private addEventToPendingList(event: MatrixEvent): void {
        const content = event.getWireContent();
        const senderKey = content.sender_key;
        const sessionId = content.session_id;
        if (!this.pendingEvents[senderKey]) {
            this.pendingEvents[senderKey] = new Map();
        }
        const senderPendingEvents = this.pendingEvents[senderKey];
        if (!senderPendingEvents.has(sessionId)) {
            senderPendingEvents.set(sessionId, new Set());
        }
        senderPendingEvents.get(sessionId)?.add(event);
    }

    /**
     * Remove an event from the list of those awaiting their session keys.
     *
     * @private
     *
     * @param {module:models/event.MatrixEvent} event
     */
    private removeEventFromPendingList(event: MatrixEvent): void {
        const content = event.getWireContent();
        const senderKey = content.sender_key;
        const sessionId = content.session_id;
        const senderPendingEvents = this.pendingEvents[senderKey];
        const pendingEvents = senderPendingEvents?.get(sessionId);
        if (!pendingEvents) {
            return;
        }

        pendingEvents.delete(event);
        if (pendingEvents.size === 0) {
            senderPendingEvents.delete(sessionId);
        }
        if (senderPendingEvents.size === 0) {
            delete this.pendingEvents[senderKey];
        }
    }

    /**
     * @inheritdoc
     *
     * @param {module:models/event.MatrixEvent} event key event
     */
    public async onRoomKeyEvent(event: MatrixEvent): Promise<void> {
        const content = event.getContent<Partial<IMessage["content"]>>();
        let senderKey = event.getSenderKey();
        let forwardingKeyChain: string[] = [];
        let exportFormat = false;
        let keysClaimed: ReturnType<MatrixEvent["getKeysClaimed"]>;

        if (!content.room_id ||
            !content.session_key ||
            !content.session_id ||
            !content.algorithm
        ) {
            logger.error("key event is missing fields");
            return;
        }

        if (!senderKey) {
            logger.error("key event has no sender key (not encrypted?)");
            return;
        }

        if (event.getType() == "m.forwarded_room_key") {
            exportFormat = true;
            forwardingKeyChain = Array.isArray(content.forwarding_curve25519_key_chain) ?
                content.forwarding_curve25519_key_chain : [];

            // copy content before we modify it
            forwardingKeyChain = forwardingKeyChain.slice();
            forwardingKeyChain.push(senderKey);

            if (!content.sender_key) {
                logger.error("forwarded_room_key event is missing sender_key field");
                return;
            }
            senderKey = content.sender_key;

            const ed25519Key = content.sender_claimed_ed25519_key;
            if (!ed25519Key) {
                logger.error(
                    `forwarded_room_key_event is missing sender_claimed_ed25519_key field`,
                );
                return;
            }

            keysClaimed = {
                ed25519: ed25519Key,
            };
        } else {
            keysClaimed = event.getKeysClaimed();
        }

        const extraSessionData: any = {};
        if (content["org.matrix.msc3061.shared_history"]) {
            extraSessionData.sharedHistory = true;
        }

        try {
            await this.olmDevice.addInboundGroupSession(
                content.room_id,
                senderKey,
                forwardingKeyChain,
                content.session_id,
                content.session_key,
                keysClaimed,
                exportFormat,
                extraSessionData,
            );

            // have another go at decrypting events sent with this session.
            if (await this.retryDecryption(senderKey, content.session_id)) {
                // cancel any outstanding room key requests for this session.
                // Only do this if we managed to decrypt every message in the
                // session, because if we didn't, we leave the other key
                // requests in the hopes that someone sends us a key that
                // includes an earlier index.
                this.crypto.cancelRoomKeyRequest({
                    algorithm: content.algorithm,
                    room_id: content.room_id,
                    session_id: content.session_id,
                    sender_key: senderKey,
                });
            }

            // don't wait for the keys to be backed up for the server
            await this.crypto.backupManager.backupGroupSession(senderKey, content.session_id);
        } catch (e) {
            logger.error(`Error handling m.room_key_event: ${e}`);
        }
    }

    /**
     * @inheritdoc
     *
     * @param {module:models/event.MatrixEvent} event key event
     */
    public async onRoomKeyWithheldEvent(event: MatrixEvent): Promise<void> {
        const content = event.getContent();
        const senderKey = content.sender_key;

        if (content.code === "m.no_olm") {
            const sender = event.getSender();
            logger.warn(
                `${sender}:${senderKey} was unable to establish an olm session with us`,
            );
            // if the sender says that they haven't been able to establish an olm
            // session, let's proactively establish one

            // Note: after we record that the olm session has had a problem, we
            // trigger retrying decryption for all the messages from the sender's
            // key, so that we can update the error message to indicate the olm
            // session problem.

            if (await this.olmDevice.getSessionIdForDevice(senderKey)) {
                // a session has already been established, so we don't need to
                // create a new one.
                logger.debug("New session already created.  Not creating a new one.");
                await this.olmDevice.recordSessionProblem(senderKey, "no_olm", true);
                this.retryDecryptionFromSender(senderKey);
                return;
            }
            let device = this.crypto.deviceList.getDeviceByIdentityKey(
                content.algorithm, senderKey,
            );
            if (!device) {
                // if we don't know about the device, fetch the user's devices again
                // and retry before giving up
                await this.crypto.downloadKeys([sender], false);
                device = this.crypto.deviceList.getDeviceByIdentityKey(
                    content.algorithm, senderKey,
                );
                if (!device) {
                    logger.info(
                        "Couldn't find device for identity key " + senderKey +
                        ": not establishing session",
                    );
                    await this.olmDevice.recordSessionProblem(senderKey, "no_olm", false);
                    this.retryDecryptionFromSender(senderKey);
                    return;
                }
            }

            // XXX: switch this to use encryptAndSendToDevices() rather than duplicating it?

            await olmlib.ensureOlmSessionsForDevices(
                this.olmDevice, this.baseApis, { [sender]: [device] }, false,
            );
            const encryptedContent = {
                algorithm: olmlib.OLM_ALGORITHM,
                sender_key: this.olmDevice.deviceCurve25519Key,
                ciphertext: {},
            };
            await olmlib.encryptMessageForDevice(
                encryptedContent.ciphertext,
                this.userId,
                undefined,
                this.olmDevice,
                sender,
                device,
                { type: "m.dummy" },
            );

            await this.olmDevice.recordSessionProblem(senderKey, "no_olm", true);
            this.retryDecryptionFromSender(senderKey);

            await this.baseApis.sendToDevice("m.room.encrypted", {
                [sender]: {
                    [device.deviceId]: encryptedContent,
                },
            });
        } else {
            await this.olmDevice.addInboundGroupSessionWithheld(
                content.room_id, senderKey, content.session_id, content.code,
                content.reason,
            );
        }
    }

    /**
     * @inheritdoc
     */
    public hasKeysForKeyRequest(keyRequest: IncomingRoomKeyRequest): Promise<boolean> {
        const body = keyRequest.requestBody;

        return this.olmDevice.hasInboundSessionKeys(
            body.room_id,
            body.sender_key,
            body.session_id,
            // TODO: ratchet index
        );
    }

    /**
     * @inheritdoc
     */
    public shareKeysWithDevice(keyRequest: IncomingRoomKeyRequest): void {
        const userId = keyRequest.userId;
        const deviceId = keyRequest.deviceId;
        const deviceInfo = this.crypto.getStoredDevice(userId, deviceId);
        const body = keyRequest.requestBody;

        // XXX: switch this to use encryptAndSendToDevices()?

        this.olmlib.ensureOlmSessionsForDevices(
            this.olmDevice, this.baseApis, {
                [userId]: [deviceInfo],
            },
        ).then((devicemap) => {
            const olmSessionResult = devicemap[userId][deviceId];
            if (!olmSessionResult.sessionId) {
                // no session with this device, probably because there
                // were no one-time keys.
                //
                // ensureOlmSessionsForUsers has already done the logging,
                // so just skip it.
                return null;
            }

            logger.log(
                "sharing keys for session " + body.sender_key + "|"
                + body.session_id + " with device "
                + userId + ":" + deviceId,
            );

            return this.buildKeyForwardingMessage(
                body.room_id, body.sender_key, body.session_id,
            );
        }).then((payload) => {
            const encryptedContent = {
                algorithm: olmlib.OLM_ALGORITHM,
                sender_key: this.olmDevice.deviceCurve25519Key,
                ciphertext: {},
            };

            return this.olmlib.encryptMessageForDevice(
                encryptedContent.ciphertext,
                this.userId,
                undefined,
                this.olmDevice,
                userId,
                deviceInfo,
                payload,
            ).then(() => {
                const contentMap = {
                    [userId]: {
                        [deviceId]: encryptedContent,
                    },
                };

                // TODO: retries
                return this.baseApis.sendToDevice("m.room.encrypted", contentMap);
            });
        });
    }

    private async buildKeyForwardingMessage(
        roomId: string,
        senderKey: string,
        sessionId: string,
    ): Promise<IKeyForwardingMessage> {
        const key = await this.olmDevice.getInboundGroupSessionKey(roomId, senderKey, sessionId);

        return {
            type: "m.forwarded_room_key",
            content: {
                "algorithm": olmlib.MEGOLM_ALGORITHM,
                "room_id": roomId,
                "sender_key": senderKey,
                "sender_claimed_ed25519_key": key.sender_claimed_ed25519_key,
                "session_id": sessionId,
                "session_key": key.key,
                "chain_index": key.chain_index,
                "forwarding_curve25519_key_chain": key.forwarding_curve25519_key_chain,
                "org.matrix.msc3061.shared_history": key.shared_history || false,
            },
        };
    }

    /**
     * @inheritdoc
     *
     * @param {module:crypto/OlmDevice.MegolmSessionData} session
     * @param {object} [opts={}] options for the import
     * @param {boolean} [opts.untrusted] whether the key should be considered as untrusted
     * @param {string} [opts.source] where the key came from
     */
    public importRoomKey(
        session: IMegolmSessionData,
        opts: { untrusted?: boolean, source?: string } = {},
    ): Promise<void> {
        const extraSessionData: any = {};
        if (opts.untrusted || session.untrusted) {
            extraSessionData.untrusted = true;
        }
        if (session["org.matrix.msc3061.shared_history"]) {
            extraSessionData.sharedHistory = true;
        }
        return this.olmDevice.addInboundGroupSession(
            session.room_id,
            session.sender_key,
            session.forwarding_curve25519_key_chain,
            session.session_id,
            session.session_key,
            session.sender_claimed_keys,
            true,
            extraSessionData,
        ).then(() => {
            if (opts.source !== "backup") {
                // don't wait for it to complete
                this.crypto.backupManager.backupGroupSession(
                    session.sender_key, session.session_id,
                ).catch((e) => {
                    // This throws if the upload failed, but this is fine
                    // since it will have written it to the db and will retry.
                    logger.log("Failed to back up megolm session", e);
                });
            }
            // have another go at decrypting events sent with this session.
            this.retryDecryption(session.sender_key, session.session_id);
        });
    }

    /**
     * Have another go at decrypting events after we receive a key. Resolves once
     * decryption has been re-attempted on all events.
     *
     * @private
     * @param {String} senderKey
     * @param {String} sessionId
     *
     * @return {Boolean} whether all messages were successfully decrypted
     */
    private async retryDecryption(senderKey: string, sessionId: string): Promise<boolean> {
        const senderPendingEvents = this.pendingEvents[senderKey];
        if (!senderPendingEvents) {
            return true;
        }

        const pending = senderPendingEvents.get(sessionId);
        if (!pending) {
            return true;
        }

        logger.debug("Retrying decryption on events", [...pending]);

        await Promise.all([...pending].map(async (ev) => {
            try {
                await ev.attemptDecryption(this.crypto, { isRetry: true });
            } catch (e) {
                // don't die if something goes wrong
            }
        }));

        // If decrypted successfully, they'll have been removed from pendingEvents
        return !this.pendingEvents[senderKey]?.has(sessionId);
    }

    public async retryDecryptionFromSender(senderKey: string): Promise<boolean> {
        const senderPendingEvents = this.pendingEvents[senderKey];
        if (!senderPendingEvents) {
            return true;
        }

        delete this.pendingEvents[senderKey];

        await Promise.all([...senderPendingEvents].map(async ([_sessionId, pending]) => {
            await Promise.all([...pending].map(async (ev) => {
                try {
                    await ev.attemptDecryption(this.crypto);
                } catch (e) {
                    // don't die if something goes wrong
                }
            }));
        }));

        return !this.pendingEvents[senderKey];
    }

    public async sendSharedHistoryInboundSessions(devicesByUser: Record<string, DeviceInfo[]>): Promise<void> {
        await olmlib.ensureOlmSessionsForDevices(this.olmDevice, this.baseApis, devicesByUser);

        logger.log("sendSharedHistoryInboundSessions to users", Object.keys(devicesByUser));

        const sharedHistorySessions = await this.olmDevice.getSharedHistoryInboundGroupSessions(this.roomId);
        logger.log("shared-history sessions", sharedHistorySessions);
        for (const [senderKey, sessionId] of sharedHistorySessions) {
            const payload = await this.buildKeyForwardingMessage(this.roomId, senderKey, sessionId);

            // FIXME: use encryptAndSendToDevices() rather than duplicating it here.
            const promises: Promise<unknown>[] = [];
            const contentMap: Record<string, Record<string, IEncryptedContent>> = {};
            for (const [userId, devices] of Object.entries(devicesByUser)) {
                contentMap[userId] = {};
                for (const deviceInfo of devices) {
                    const encryptedContent: IEncryptedContent = {
                        algorithm: olmlib.OLM_ALGORITHM,
                        sender_key: this.olmDevice.deviceCurve25519Key,
                        ciphertext: {},
                    };
                    contentMap[userId][deviceInfo.deviceId] = encryptedContent;
                    promises.push(
                        olmlib.encryptMessageForDevice(
                            encryptedContent.ciphertext,
                            this.userId,
                            undefined,
                            this.olmDevice,
                            userId,
                            deviceInfo,
                            payload,
                        ),
                    );
                }
            }
            await Promise.all(promises);

            // prune out any devices that encryptMessageForDevice could not encrypt for,
            // in which case it will have just not added anything to the ciphertext object.
            // There's no point sending messages to devices if we couldn't encrypt to them,
            // since that's effectively a blank message.
            for (const userId of Object.keys(contentMap)) {
                for (const deviceId of Object.keys(contentMap[userId])) {
                    if (Object.keys(contentMap[userId][deviceId].ciphertext).length === 0) {
                        logger.log(
                            "No ciphertext for device " +
                            userId + ":" + deviceId + ": pruning",
                        );
                        delete contentMap[userId][deviceId];
                    }
                }
                // No devices left for that user? Strip that too.
                if (Object.keys(contentMap[userId]).length === 0) {
                    logger.log("Pruned all devices for user " + userId);
                    delete contentMap[userId];
                }
            }

            // Is there anything left?
            if (Object.keys(contentMap).length === 0) {
                logger.log("No users left to send to: aborting");
                return;
            }

            await this.baseApis.sendToDevice("m.room.encrypted", contentMap);
        }
    }
}

const PROBLEM_DESCRIPTIONS = {
    no_olm: "The sender was unable to establish a secure channel.",
    unknown: "The secure channel with the sender was corrupted.",
};

registerAlgorithm(olmlib.MEGOLM_ALGORITHM, MegolmEncryption, MegolmDecryption);<|MERGE_RESOLUTION|>--- conflicted
+++ resolved
@@ -36,7 +36,7 @@
 import { IOlmSessionResult } from "../olmlib";
 import { DeviceInfoMap } from "../DeviceList";
 import { MatrixEvent } from "../..";
-import { IEventDecryptionResult, IMegolmSessionData, IncomingRoomKeyRequest } from "../index";
+import { IEncryptedContent, IEventDecryptionResult, IMegolmSessionData, IncomingRoomKeyRequest } from "../index";
 
 // determine whether the key can be shared with invitees
 export function isRoomSharedHistory(room: Room): boolean {
@@ -99,12 +99,6 @@
     session_id?: string;
     algorithm?: string;
     sender_key?: string;
-}
-
-interface IEncryptedContent {
-    algorithm: string;
-    sender_key: string;
-    ciphertext: Record<string, string>;
 }
 /* eslint-enable camelcase */
 
@@ -609,102 +603,24 @@
         userDeviceMap: IOlmDevice[],
         payload: IPayload,
     ): Promise<void> {
-<<<<<<< HEAD
         return this.crypto.encryptAndSendToDevices(
             userDeviceMap,
             payload,
-        ).then((result) => {
-            const { contentMap, deviceInfoByDeviceId } = result;
+        ).then(({ contentMap, deviceInfoByUserIdAndDeviceId }) => {
             // store that we successfully uploaded the keys of the current slice
-=======
-        const contentMap: Record<string, Record<string, IEncryptedContent>> = {};
-        // Map from userId to a map of deviceId to deviceInfo
-        const deviceInfoByUserIdAndDeviceId = new Map<string, Map<string, DeviceInfo>>();
-
-        const promises: Promise<unknown>[] = [];
-        for (let i = 0; i < userDeviceMap.length; i++) {
-            const encryptedContent: IEncryptedContent = {
-                algorithm: olmlib.OLM_ALGORITHM,
-                sender_key: this.olmDevice.deviceCurve25519Key,
-                ciphertext: {},
-            };
-            const val = userDeviceMap[i];
-            const userId = val.userId;
-            const deviceInfo = val.deviceInfo;
-            const deviceId = deviceInfo.deviceId;
-
-            // Assign to temp value to make type-checking happy
-            let userIdDeviceInfo = deviceInfoByUserIdAndDeviceId.get(userId);
-
-            if (userIdDeviceInfo === undefined) {
-                userIdDeviceInfo = new Map<string, DeviceInfo>();
-
-                deviceInfoByUserIdAndDeviceId.set(userId, userIdDeviceInfo);
-            }
-
-            // We hold by reference, this updates deviceInfoByUserIdAndDeviceId[userId]
-            userIdDeviceInfo.set(deviceId, deviceInfo);
-
-            if (!contentMap[userId]) {
-                contentMap[userId] = {};
-            }
-            contentMap[userId][deviceId] = encryptedContent;
-
-            promises.push(
-                olmlib.encryptMessageForDevice(
-                    encryptedContent.ciphertext,
-                    this.userId,
-                    this.deviceId,
-                    this.olmDevice,
-                    userId,
-                    deviceInfo,
-                    payload,
-                ),
-            );
-        }
-
-        return Promise.all(promises).then(() => {
-            // prune out any devices that encryptMessageForDevice could not encrypt for,
-            // in which case it will have just not added anything to the ciphertext object.
-            // There's no point sending messages to devices if we couldn't encrypt to them,
-            // since that's effectively a blank message.
->>>>>>> 58227307
             for (const userId of Object.keys(contentMap)) {
                 for (const deviceId of Object.keys(contentMap[userId])) {
                     session.markSharedWithDevice(
                         userId,
                         deviceId,
-                        deviceInfoByDeviceId.get(deviceId).getIdentityKey(),
+                        deviceInfoByUserIdAndDeviceId.get(userId).get(deviceId).getIdentityKey(),
                         chainIndex,
                     );
                 }
             }
-<<<<<<< HEAD
         }).catch((error) => {
             logger.error("failed to encryptAndSendToDevices", error);
             throw error;
-=======
-
-            // Is there anything left?
-            if (Object.keys(contentMap).length === 0) {
-                logger.log("No users left to send to: aborting");
-                return;
-            }
-
-            return this.baseApis.sendToDevice("m.room.encrypted", contentMap).then(() => {
-                // store that we successfully uploaded the keys of the current slice
-                for (const userId of Object.keys(contentMap)) {
-                    for (const deviceId of Object.keys(contentMap[userId])) {
-                        session.markSharedWithDevice(
-                            userId,
-                            deviceId,
-                            deviceInfoByUserIdAndDeviceId.get(userId).get(deviceId).getIdentityKey(),
-                            chainIndex,
-                        );
-                    }
-                }
-            });
->>>>>>> 58227307
         });
     }
 

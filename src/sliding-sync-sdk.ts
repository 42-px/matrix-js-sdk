/*
Copyright 2022 The Matrix.org Foundation C.I.C.

Licensed under the Apache License, Version 2.0 (the "License");
you may not use this file except in compliance with the License.
You may obtain a copy of the License at

    http://www.apache.org/licenses/LICENSE-2.0

Unless required by applicable law or agreed to in writing, software
distributed under the License is distributed on an "AS IS" BASIS,
WITHOUT WARRANTIES OR CONDITIONS OF ANY KIND, either express or implied.
See the License for the specific language governing permissions and
limitations under the License.
*/

import { NotificationCountType, Room, RoomEvent } from "./models/room";
import { logger } from './logger';
import * as utils from "./utils";
import { EventTimeline } from "./models/event-timeline";
import { ClientEvent, IStoredClientOpts, MatrixClient, PendingEventOrdering } from "./client";
import { ISyncStateData, SyncState, _createAndReEmitRoom } from "./sync";
import { MatrixEvent } from "./models/event";
import { Crypto } from "./crypto";
import { IMinimalEvent, IRoomEvent, IStateEvent, IStrippedState } from "./sync-accumulator";
import { MatrixError } from "./http-api";
import {
    Extension,
    ExtensionState,
    MSC3575RoomData,
    MSC3575SlidingSyncResponse,
    SlidingSync,
    SlidingSyncEvent,
    SlidingSyncState,
} from "./sliding-sync";
import { EventType } from "./@types/event";
import { IPushRules } from "./@types/PushRules";
import { PushProcessor } from "./pushprocessor";
import { RoomStateEvent } from "./models/room-state";
import { RoomMemberEvent } from "./models/room-member";

// Number of consecutive failed syncs that will lead to a syncState of ERROR as opposed
// to RECONNECTING. This is needed to inform the client of server issues when the
// keepAlive is successful but the server /sync fails.
const FAILED_SYNC_ERROR_THRESHOLD = 3;

class ExtensionE2EE implements Extension {
    constructor(private readonly crypto: Crypto) {}

    public name(): string {
        return "e2ee";
    }

    public when(): ExtensionState {
        return ExtensionState.PreProcess;
    }

    public onRequest(isInitial: boolean): object | undefined {
        if (!isInitial) {
            return undefined;
        }
        return {
            enabled: true, // this is sticky so only send it on the initial request
        };
    }

    public async onResponse(data: object): Promise<void> {
        // Handle device list updates
        if (data["device_lists"]) {
            await this.crypto.handleDeviceListChanges({
                oldSyncToken: "yep", // XXX need to do this so the device list changes get processed :(
            }, data["device_lists"]);
        }

        // Handle one_time_keys_count
        if (data["device_one_time_keys_count"]) {
            const currentCount = data["device_one_time_keys_count"].signed_curve25519 || 0;
            this.crypto.updateOneTimeKeyCount(currentCount);
        }
        if (data["device_unused_fallback_key_types"] ||
                data["org.matrix.msc2732.device_unused_fallback_key_types"]) {
            // The presence of device_unused_fallback_key_types indicates that the
            // server supports fallback keys. If there's no unused
            // signed_curve25519 fallback key we need a new one.
            const unusedFallbackKeys = data["device_unused_fallback_key_types"] ||
                data["org.matrix.msc2732.device_unused_fallback_key_types"];
            this.crypto.setNeedsNewFallback(
                unusedFallbackKeys instanceof Array &&
                !unusedFallbackKeys.includes("signed_curve25519"),
            );
        }
    }
}

class ExtensionToDevice implements Extension {
    private nextBatch: string | null = null;

    constructor(private readonly client: MatrixClient) {}

    public name(): string {
        return "to_device";
    }

    public when(): ExtensionState {
        return ExtensionState.PreProcess;
    }

    public onRequest(isInitial: boolean): object {
        const extReq = {
            since: this.nextBatch !== null ? this.nextBatch : undefined,
        };
        if (isInitial) {
            extReq["limit"] = 100;
            extReq["enabled"] = true;
        }
        return extReq;
    }

    public async onResponse(data: object): Promise<void> {
        const cancelledKeyVerificationTxns: string[] = [];
        data["events"] = data["events"] || [];
        data["events"]
            .map(this.client.getEventMapper())
            .map((toDeviceEvent) => { // map is a cheap inline forEach
                // We want to flag m.key.verification.start events as cancelled
                // if there's an accompanying m.key.verification.cancel event, so
                // we pull out the transaction IDs from the cancellation events
                // so we can flag the verification events as cancelled in the loop
                // below.
                if (toDeviceEvent.getType() === "m.key.verification.cancel") {
                    const txnId: string | undefined = toDeviceEvent.getContent()['transaction_id'];
                    if (txnId) {
                        cancelledKeyVerificationTxns.push(txnId);
                    }
                }

                // as mentioned above, .map is a cheap inline forEach, so return
                // the unmodified event.
                return toDeviceEvent;
            })
            .forEach(
                (toDeviceEvent) => {
                    const content = toDeviceEvent.getContent();
                    if (
                        toDeviceEvent.getType() == "m.room.message" &&
                        content.msgtype == "m.bad.encrypted"
                    ) {
                        // the mapper already logged a warning.
                        logger.log(
                            'Ignoring undecryptable to-device event from ' +
                            toDeviceEvent.getSender(),
                        );
                        return;
                    }

                    if (toDeviceEvent.getType() === "m.key.verification.start"
                        || toDeviceEvent.getType() === "m.key.verification.request") {
                        const txnId = content['transaction_id'];
                        if (cancelledKeyVerificationTxns.includes(txnId)) {
                            toDeviceEvent.flagCancelled();
                        }
                    }

                    this.client.emit(ClientEvent.ToDeviceEvent, toDeviceEvent);
                },
            );

        this.nextBatch = data["next_batch"];
    }
}

class ExtensionAccountData implements Extension {
    constructor(private readonly client: MatrixClient) {}

    public name(): string {
        return "account_data";
    }

    public when(): ExtensionState {
        return ExtensionState.PostProcess;
    }

    public onRequest(isInitial: boolean): object | undefined {
        if (!isInitial) {
            return undefined;
        }
        return {
            enabled: true,
        };
    }

    public onResponse(data: {global: object[], rooms: Record<string, object[]>}): void {
        if (data.global && data.global.length > 0) {
            this.processGlobalAccountData(data.global);
        }

        for (const roomId in data.rooms) {
            const accountDataEvents = mapEvents(this.client, roomId, data.rooms[roomId]);
            const room = this.client.getRoom(roomId);
            if (!room) {
                logger.warn("got account data for room but room doesn't exist on client:", roomId);
                continue;
            }
            room.addAccountData(accountDataEvents);
            accountDataEvents.forEach((e) => {
                this.client.emit(ClientEvent.Event, e);
            });
        }
    }

    private processGlobalAccountData(globalAccountData: object[]): void {
        const events = mapEvents(this.client, undefined, globalAccountData);
        const prevEventsMap = events.reduce((m, c) => {
            m[c.getType()] = this.client.store.getAccountData(c.getType());
            return m;
        }, {});
        this.client.store.storeAccountDataEvents(events);
        events.forEach(
            (accountDataEvent) => {
                // Honour push rules that come down the sync stream but also
                // honour push rules that were previously cached. Base rules
                // will be updated when we receive push rules via getPushRules
                // (see sync) before syncing over the network.
                if (accountDataEvent.getType() === EventType.PushRules) {
                    const rules = accountDataEvent.getContent<IPushRules>();
                    this.client.pushRules = PushProcessor.rewriteDefaultRules(rules);
                }
                const prevEvent = prevEventsMap[accountDataEvent.getType()];
                this.client.emit(ClientEvent.AccountData, accountDataEvent, prevEvent);
                return accountDataEvent;
            },
        );
    }
}

/**
 * A copy of SyncApi such that it can be used as a drop-in replacement for sync v2. For the actual
 * sliding sync API, see sliding-sync.ts or the class SlidingSync.
 */
export class SlidingSyncSdk {
    private syncState: SyncState | null = null;
    private syncStateData?: ISyncStateData;
    private lastPos: string | null = null;
    private failCount = 0;
    private notifEvents: MatrixEvent[] = []; // accumulator of sync events in the current sync response

    constructor(
        private readonly slidingSync: SlidingSync,
        private readonly client: MatrixClient,
        private readonly opts: Partial<IStoredClientOpts> = {},
    ) {
        this.opts.initialSyncLimit = this.opts.initialSyncLimit ?? 8;
        this.opts.resolveInvitesToProfiles = this.opts.resolveInvitesToProfiles || false;
        this.opts.pollTimeout = this.opts.pollTimeout || (30 * 1000);
        this.opts.pendingEventOrdering = this.opts.pendingEventOrdering || PendingEventOrdering.Chronological;
        this.opts.experimentalThreadSupport = this.opts.experimentalThreadSupport === true;

        if (!opts.canResetEntireTimeline) {
            opts.canResetEntireTimeline = (_roomId: string) => {
                return false;
            };
        }

        if (client.getNotifTimelineSet()) {
            client.reEmitter.reEmit(client.getNotifTimelineSet()!, [
                RoomEvent.Timeline,
                RoomEvent.TimelineReset,
            ]);
        }

        this.slidingSync.on(SlidingSyncEvent.Lifecycle, this.onLifecycle.bind(this));
        this.slidingSync.on(SlidingSyncEvent.RoomData, this.onRoomData.bind(this));
        const extensions: Extension[] = [
            new ExtensionToDevice(this.client),
            new ExtensionAccountData(this.client),
        ];
        if (this.opts.crypto) {
            extensions.push(
                new ExtensionE2EE(this.opts.crypto),
            );
        }
        extensions.forEach((ext) => {
            this.slidingSync.registerExtension(ext);
        });
    }

    private onRoomData(roomId: string, roomData: MSC3575RoomData): void {
        let room = this.client.store.getRoom(roomId);
        if (!room) {
            if (!roomData.initial) {
                logger.debug("initial flag not set but no stored room exists for room ", roomId, roomData);
                return;
            }
            room = _createAndReEmitRoom(this.client, roomId, this.opts);
        }
        this.processRoomData(this.client, room, roomData);
    }

    private onLifecycle(state: SlidingSyncState, resp: MSC3575SlidingSyncResponse | null, err?: Error): void {
        if (err) {
            logger.debug("onLifecycle", state, err);
        }
        switch (state) {
            case SlidingSyncState.Complete:
                this.purgeNotifications();
                if (!resp) {
                    break;
                }
                // Element won't stop showing the initial loading spinner unless we fire SyncState.Prepared
                if (!this.lastPos) {
                    this.updateSyncState(SyncState.Prepared, {
                        oldSyncToken: undefined,
                        nextSyncToken: resp.pos,
                        catchingUp: false,
                        fromCache: false,
                    });
                }
                // Conversely, Element won't show the room list unless there is at least 1x SyncState.Syncing
                // so hence for the very first sync we will fire prepared then immediately syncing.
                this.updateSyncState(SyncState.Syncing, {
                    oldSyncToken: this.lastPos!,
                    nextSyncToken: resp.pos,
                    catchingUp: false,
                    fromCache: false,
                });
                this.lastPos = resp.pos;
                break;
            case SlidingSyncState.RequestFinished:
                if (err) {
                    this.failCount += 1;
                    this.updateSyncState(
                        this.failCount > FAILED_SYNC_ERROR_THRESHOLD ? SyncState.Error : SyncState.Reconnecting,
                        {
                            error: new MatrixError(err),
                        },
                    );
                    if (this.shouldAbortSync(new MatrixError(err))) {
                        return; // shouldAbortSync actually stops syncing too so we don't need to do anything.
                    }
                } else {
                    this.failCount = 0;
                }
                break;
        }
    }

    /**
     * Sync rooms the user has left.
     * @return {Promise} Resolved when they've been added to the store.
     */
    public async syncLeftRooms() {
        return []; // TODO
    }

    /**
     * Peek into a room. This will result in the room in question being synced so it
     * is accessible via getRooms(). Live updates for the room will be provided.
     * @param {string} roomId The room ID to peek into.
     * @return {Promise} A promise which resolves once the room has been added to the
     * store.
     */
    public async peek(_roomId: string): Promise<Room> {
        return null!; // TODO
    }

    /**
     * Stop polling for updates in the peeked room. NOPs if there is no room being
     * peeked.
     */
    public stopPeeking(): void {
        // TODO
    }

    /**
     * Returns the current state of this sync object
     * @see module:client~MatrixClient#event:"sync"
     * @return {?String}
     */
    public getSyncState(): SyncState | null {
        return this.syncState;
    }

    /**
     * Returns the additional data object associated with
     * the current sync state, or null if there is no
     * such data.
     * Sync errors, if available, are put in the 'error' key of
     * this object.
     * @return {?Object}
     */
    public getSyncStateData(): ISyncStateData | null {
        return this.syncStateData ?? null;
    }

    // Helper functions which set up JS SDK structs are below and are identical to the sync v2 counterparts

    public createRoom(roomId: string): Room { // XXX cargoculted from sync.ts
        const { timelineSupport } = this.client;
        const room = new Room(roomId, this.client, this.client.getUserId(), {
            lazyLoadMembers: this.opts.lazyLoadMembers,
            pendingEventOrdering: this.opts.pendingEventOrdering,
            timelineSupport,
        });
        this.client.reEmitter.reEmit(room, [
            RoomEvent.Name,
            RoomEvent.Redaction,
            RoomEvent.RedactionCancelled,
            RoomEvent.Receipt,
            RoomEvent.Tags,
            RoomEvent.LocalEchoUpdated,
            RoomEvent.AccountData,
            RoomEvent.MyMembership,
            RoomEvent.Timeline,
            RoomEvent.TimelineReset,
        ]);
        this.registerStateListeners(room);
        return room;
    }

    private registerStateListeners(room: Room): void { // XXX cargoculted from sync.ts
        // we need to also re-emit room state and room member events, so hook it up
        // to the client now. We need to add a listener for RoomState.members in
        // order to hook them correctly.
        this.client.reEmitter.reEmit(room.currentState, [
            RoomStateEvent.Events,
            RoomStateEvent.Members,
            RoomStateEvent.NewMember,
            RoomStateEvent.Update,
        ]);
        room.currentState.on(RoomStateEvent.NewMember, (event, state, member) => {
            member.user = this.client.getUser(member.userId);
            this.client.reEmitter.reEmit(member, [
                RoomMemberEvent.Name,
                RoomMemberEvent.Typing,
                RoomMemberEvent.PowerLevel,
                RoomMemberEvent.Membership,
            ]);
        });
    }

    /*
    private deregisterStateListeners(room: Room): void { // XXX cargoculted from sync.ts
        // could do with a better way of achieving this.
        room.currentState.removeAllListeners(RoomStateEvent.Events);
        room.currentState.removeAllListeners(RoomStateEvent.Members);
        room.currentState.removeAllListeners(RoomStateEvent.NewMember);
    } */

    private shouldAbortSync(error: MatrixError): boolean {
        if (error.errcode === "M_UNKNOWN_TOKEN") {
            // The logout already happened, we just need to stop.
            logger.warn("Token no longer valid - assuming logout");
            this.stop();
            this.updateSyncState(SyncState.Error, { error });
            return true;
        }
        return false;
    }

    private async processRoomData(client: MatrixClient, room: Room, roomData: MSC3575RoomData) {
        roomData = ensureNameEvent(client, room.roomId, roomData);
        const stateEvents = mapEvents(this.client, room.roomId, roomData.required_state);
        // Prevent events from being decrypted ahead of time
        // this helps large account to speed up faster
        // room::decryptCriticalEvent is in charge of decrypting all the events
        // required for a client to function properly
        let timelineEvents = mapEvents(this.client, room.roomId, roomData.timeline, false);
        const ephemeralEvents = []; // TODO this.mapSyncEventsFormat(joinObj.ephemeral);

        // TODO: handle threaded / beacon events

        if (roomData.initial) {
            // we should not know about any of these timeline entries if this is a genuinely new room.
            // If we do, then we've effectively done scrollback (e.g requesting timeline_limit: 1 for
            // this room, then timeline_limit: 50).
            const knownEvents = new Set<string>();
            room.getLiveTimeline().getEvents().forEach((e) => {
                knownEvents.add(e.getId());
            });
            // all unknown events BEFORE a known event must be scrollback e.g:
            //       D E   <-- what we know
            // A B C D E F <-- what we just received
            // means:
            // A B C       <-- scrollback
            //       D E   <-- dupes
            //           F <-- new event
            // We bucket events based on if we have seen a known event yet.
            const oldEvents: MatrixEvent[] = [];
            const newEvents: MatrixEvent[] = [];
            let seenKnownEvent = false;
            for (let i = timelineEvents.length-1; i >= 0; i--) {
                const recvEvent = timelineEvents[i];
                if (knownEvents.has(recvEvent.getId())) {
                    seenKnownEvent = true;
                    continue; // don't include this event, it's a dupe
                }
                if (seenKnownEvent) {
                    // old -> new
                    oldEvents.push(recvEvent);
                } else {
                    // old -> new
                    newEvents.unshift(recvEvent);
                }
            }
            timelineEvents = newEvents;
            if (oldEvents.length > 0) {
                // old events are scrollback, insert them now
                room.addEventsToTimeline(oldEvents, true, room.getLiveTimeline(), roomData.prev_batch);
            }
        }

        const encrypted = this.client.isRoomEncrypted(room.roomId);
        // we do this first so it's correct when any of the events fire
        if (roomData.notification_count != null) {
            room.setUnreadNotificationCount(
                NotificationCountType.Total,
                roomData.notification_count,
            );
        }

        if (roomData.highlight_count != null) {
            // We track unread notifications ourselves in encrypted rooms, so don't
            // bother setting it here. We trust our calculations better than the
            // server's for this case, and therefore will assume that our non-zero
            // count is accurate.
            if (!encrypted
                || (encrypted && room.getUnreadNotificationCount(NotificationCountType.Highlight) <= 0)) {
                room.setUnreadNotificationCount(
                    NotificationCountType.Highlight,
                    roomData.highlight_count,
                );
            }
        }

        if (Number.isInteger(roomData.invited_count)) {
            room.currentState.setInvitedMemberCount(roomData.invited_count!);
        }
        if (Number.isInteger(roomData.joined_count)) {
            room.currentState.setJoinedMemberCount(roomData.joined_count!);
        }

        if (roomData.invite_state) {
            const inviteStateEvents = mapEvents(this.client, room.roomId, roomData.invite_state);
            this.injectRoomEvents(room, inviteStateEvents);
            if (roomData.initial) {
                room.recalculate();
                this.client.store.storeRoom(room);
                this.client.emit(ClientEvent.Room, room);
            }
            inviteStateEvents.forEach((e) => {
                this.client.emit(ClientEvent.Event, e);
            });
            room.updateMyMembership("invite");
            return;
        }

        if (roomData.initial) {
            // set the back-pagination token. Do this *before* adding any
            // events so that clients can start back-paginating.
            room.getLiveTimeline().setPaginationToken(roomData.prev_batch ?? null, EventTimeline.BACKWARDS);
        }

        /* TODO
        else if (roomData.limited) {

            let limited = true;

            // we've got a limited sync, so we *probably* have a gap in the
            // timeline, so should reset. But we might have been peeking or
            // paginating and already have some of the events, in which
            // case we just want to append any subsequent events to the end
            // of the existing timeline.
            //
            // This is particularly important in the case that we already have
            // *all* of the events in the timeline - in that case, if we reset
            // the timeline, we'll end up with an entirely empty timeline,
            // which we'll try to paginate but not get any new events (which
            // will stop us linking the empty timeline into the chain).
            //
            for (let i = timelineEvents.length - 1; i >= 0; i--) {
                const eventId = timelineEvents[i].getId();
                if (room.getTimelineForEvent(eventId)) {
                    logger.debug("Already have event " + eventId + " in limited " +
                        "sync - not resetting");
                    limited = false;

                    // we might still be missing some of the events before i;
                    // we don't want to be adding them to the end of the
                    // timeline because that would put them out of order.
                    timelineEvents.splice(0, i);

                    // XXX: there's a problem here if the skipped part of the
                    // timeline modifies the state set in stateEvents, because
                    // we'll end up using the state from stateEvents rather
                    // than the later state from timelineEvents. We probably
                    // need to wind stateEvents forward over the events we're
                    // skipping.
                    break;
                }
            }

            if (limited) {
                room.resetLiveTimeline(
                    roomData.prev_batch,
                    null, // TODO this.opts.canResetEntireTimeline(room.roomId) ? null : syncEventData.oldSyncToken,
                );

                // We have to assume any gap in any timeline is
                // reason to stop incrementally tracking notifications and
                // reset the timeline.
                this.client.resetNotifTimelineSet();
                this.registerStateListeners(room);
            }
        } */

        this.injectRoomEvents(room, stateEvents, timelineEvents, false);

        // we deliberately don't add ephemeral events to the timeline
        room.addEphemeralEvents(ephemeralEvents);

        // local fields must be set before any async calls because call site assumes
        // synchronous execution prior to emitting SlidingSyncState.Complete
        room.updateMyMembership("join");

        room.recalculate();
        if (roomData.initial) {
            client.store.storeRoom(room);
            client.emit(ClientEvent.Room, room);
        }

        // check if any timeline events should bing and add them to the notifEvents array:
        // we'll purge this once we've fully processed the sync response
        this.addNotifications(timelineEvents);

        const processRoomEvent = async (e: MatrixEvent) => {
            client.emit(ClientEvent.Event, e);
            if (e.isState() && e.getType() == EventType.RoomEncryption && this.opts.crypto) {
                await this.opts.crypto.onCryptoEvent(e);
            }
        };

        await utils.promiseMapSeries(stateEvents, processRoomEvent);
        await utils.promiseMapSeries(timelineEvents, processRoomEvent);
        ephemeralEvents.forEach(function(e) {
            client.emit(ClientEvent.Event, e);
        });

        // Decrypt only the last message in all rooms to make sure we can generate a preview
        // And decrypt all events after the recorded read receipt to ensure an accurate
        // notification count
        room.decryptCriticalEvents();
    }

    /**
     * Injects events into a room's model.
     * @param {Room} room
     * @param {MatrixEvent[]} stateEventList A list of state events. This is the state
     * at the *START* of the timeline list if it is supplied.
     * @param {MatrixEvent[]} [timelineEventList] A list of timeline events. Lower index
     * @param {boolean} fromCache whether the sync response came from cache
     * is earlier in time. Higher index is later.
     */
    public injectRoomEvents(
        room: Room,
        stateEventList: MatrixEvent[],
        timelineEventList?: MatrixEvent[],
        fromCache = false,
    ): void {
        timelineEventList = timelineEventList || [];
        stateEventList = stateEventList || [];

        // If there are no events in the timeline yet, initialise it with
        // the given state events
        const liveTimeline = room.getLiveTimeline();
        const timelineWasEmpty = liveTimeline.getEvents().length == 0;
        if (timelineWasEmpty) {
            // Passing these events into initialiseState will freeze them, so we need
            // to compute and cache the push actions for them now, otherwise sync dies
            // with an attempt to assign to read only property.
            // XXX: This is pretty horrible and is assuming all sorts of behaviour from
            // these functions that it shouldn't be. We should probably either store the
            // push actions cache elsewhere so we can freeze MatrixEvents, or otherwise
            // find some solution where MatrixEvents are immutable but allow for a cache
            // field.
            for (const ev of stateEventList) {
                this.client.getPushActionsForEvent(ev);
            }
            liveTimeline.initialiseState(stateEventList);
        }

        // If the timeline wasn't empty, we process the state events here: they're
        // defined as updates to the state before the start of the timeline, so this
        // starts to roll the state forward.
        // XXX: That's what we *should* do, but this can happen if we were previously
        // peeking in a room, in which case we obviously do *not* want to add the
        // state events here onto the end of the timeline. Historically, the js-sdk
        // has just set these new state events on the old and new state. This seems
        // very wrong because there could be events in the timeline that diverge the
        // state, in which case this is going to leave things out of sync. However,
        // for now I think it;s best to behave the same as the code has done previously.
        if (!timelineWasEmpty) {
            // XXX: As above, don't do this...
            //room.addLiveEvents(stateEventList || []);
            // Do this instead...
            room.oldState.setStateEvents(stateEventList);
            room.currentState.setStateEvents(stateEventList);
        }

        // execute the timeline events. This will continue to diverge the current state
        // if the timeline has any state events in it.
        // This also needs to be done before running push rules on the events as they need
        // to be decorated with sender etc.
        room.addLiveEvents(timelineEventList, {
            fromCache: fromCache,
        });

        room.recalculate();

        // resolve invites now we have set the latest state
        this.resolveInvites(room);
    }

    private resolveInvites(room: Room): void {
        if (!room || !this.opts.resolveInvitesToProfiles) {
            return;
        }
        const client = this.client;
        // For each invited room member we want to give them a displayname/avatar url
        // if they have one (the m.room.member invites don't contain this).
        room.getMembersWithMembership("invite").forEach(function(member) {
            if (member.requestedProfileInfo) return;
            member.requestedProfileInfo = true;
            // try to get a cached copy first.
            const user = client.getUser(member.userId);
            let promise: ReturnType<MatrixClient["getProfileInfo"]>;
            if (user) {
                promise = Promise.resolve({
                    avatar_url: user.avatarUrl,
                    displayname: user.displayName,
                });
            } else {
                promise = client.getProfileInfo(member.userId);
            }
            promise.then(function(info) {
                // slightly naughty by doctoring the invite event but this means all
                // the code paths remain the same between invite/join display name stuff
                // which is a worthy trade-off for some minor pollution.
                const inviteEvent = member.events.member!;
                if (inviteEvent.getContent().membership !== "invite") {
                    // between resolving and now they have since joined, so don't clobber
                    return;
                }
                inviteEvent.getContent().avatar_url = info.avatar_url;
                inviteEvent.getContent().displayname = info.displayname;
                // fire listeners
                member.setMembershipEvent(inviteEvent, room.currentState);
            }, function(_err) {
                // OH WELL.
            });
        });
    }

    public retryImmediately(): boolean {
        return true;
    }

    /**
     * Main entry point. Blocks until stop() is called.
     */
    public async sync() {
        logger.debug("Sliding sync init loop");

        //   1) We need to get push rules so we can check if events should bing as we get
        //      them from /sync.
        while (!this.client.isGuest()) {
            try {
                logger.debug("Getting push rules...");
                const result = await this.client.getPushRules();
                logger.debug("Got push rules");
                this.client.pushRules = result;
                break;
            } catch (err) {
                logger.error("Getting push rules failed", err);
                if (this.shouldAbortSync(<MatrixError>err)) {
                    return;
                }
            }
        }

        // start syncing
        await this.slidingSync.start();
    }

    /**
     * Stops the sync object from syncing.
     */
    public stop(): void {
        logger.debug("SyncApi.stop");
        this.slidingSync.stop();
    }

    /**
     * Sets the sync state and emits an event to say so
     * @param {String} newState The new state string
     * @param {Object} data Object of additional data to emit in the event
     */
    private updateSyncState(newState: SyncState, data?: ISyncStateData): void {
        const old = this.syncState;
        this.syncState = newState;
        this.syncStateData = data;
        this.client.emit(ClientEvent.Sync, this.syncState, old, data);
    }

    /**
     * Takes a list of timelineEvents and adds and adds to notifEvents
     * as appropriate.
     * This must be called after the room the events belong to has been stored.
     *
     * @param {MatrixEvent[]} [timelineEventList] A list of timeline events. Lower index
     * is earlier in time. Higher index is later.
     */
    private addNotifications(timelineEventList: MatrixEvent[]): void {
        // gather our notifications into this.notifEvents
        if (!this.client.getNotifTimelineSet()) {
            return;
        }
        for (const timelineEvent of timelineEventList) {
            const pushActions = this.client.getPushActionsForEvent(timelineEvent);
            if (pushActions && pushActions.notify &&
                pushActions.tweaks && pushActions.tweaks.highlight) {
                this.notifEvents.push(timelineEvent);
            }
        }
    }

    /**
     * Purge any events in the notifEvents array. Used after a /sync has been complete.
     * This should not be called at a per-room scope (e.g in onRoomData) because otherwise the ordering
     * will be messed up e.g room A gets a bing, room B gets a newer bing, but both in the same /sync
     * response. If we purge at a per-room scope then we could process room B before room A leading to
     * room B appearing earlier in the notifications timeline, even though it has the higher origin_server_ts.
     */
    private purgeNotifications(): void {
        this.notifEvents.sort(function(a, b) {
            return a.getTs() - b.getTs();
        });
        this.notifEvents.forEach((event) => {
            this.client.getNotifTimelineSet()?.addLiveEvent(event);
        });
        this.notifEvents = [];
    }
}

function ensureNameEvent(client: MatrixClient, roomId: string, roomData: MSC3575RoomData): MSC3575RoomData {
    // make sure m.room.name is in required_state if there is a name, replacing anything previously
    // there if need be. This ensures clients transparently 'calculate' the right room name. Native
    // sliding sync clients should just read the "name" field.
    if (!roomData.name) {
        return roomData;
    }
    for (const stateEvent of roomData.required_state) {
        if (stateEvent.type === EventType.RoomName && stateEvent.state_key === "") {
            stateEvent.content = {
                name: roomData.name,
            };
            return roomData;
        }
    }
    roomData.required_state.push({
        event_id: "$fake-sliding-sync-name-event-" + roomId,
        state_key: "",
        type: EventType.RoomName,
        content: {
            name: roomData.name,
        },
        sender: client.getUserId()!,
        origin_server_ts: new Date().getTime(),
    });
    return roomData;
}

// Helper functions which set up JS SDK structs are below and are identical to the sync v2 counterparts,
// just outside the class.
<<<<<<< HEAD
function mapEvents(client: MatrixClient, roomId: string, events: object[], decrypt = true): MatrixEvent[] {
=======

function mapEvents(client: MatrixClient, roomId: string | undefined, events: object[], decrypt = true): MatrixEvent[] {
>>>>>>> 9bdeea0a
    const mapper = client.getEventMapper({ decrypt });
    return (events as Array<IStrippedState | IRoomEvent | IStateEvent | IMinimalEvent>).map(function(e) {
        e["room_id"] = roomId;
        return mapper(e);
    });
}<|MERGE_RESOLUTION|>--- conflicted
+++ resolved
@@ -881,12 +881,7 @@
 
 // Helper functions which set up JS SDK structs are below and are identical to the sync v2 counterparts,
 // just outside the class.
-<<<<<<< HEAD
-function mapEvents(client: MatrixClient, roomId: string, events: object[], decrypt = true): MatrixEvent[] {
-=======
-
 function mapEvents(client: MatrixClient, roomId: string | undefined, events: object[], decrypt = true): MatrixEvent[] {
->>>>>>> 9bdeea0a
     const mapper = client.getEventMapper({ decrypt });
     return (events as Array<IStrippedState | IRoomEvent | IStateEvent | IMinimalEvent>).map(function(e) {
         e["room_id"] = roomId;

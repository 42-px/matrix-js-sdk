/*
Copyright 2019 The Matrix.org Foundation C.I.C.

Licensed under the Apache License, Version 2.0 (the "License");
you may not use this file except in compliance with the License.
You may obtain a copy of the License at

    http://www.apache.org/licenses/LICENSE-2.0

Unless required by applicable law or agreed to in writing, software
distributed under the License is distributed on an "AS IS" BASIS,
WITHOUT WARRANTIES OR CONDITIONS OF ANY KIND, either express or implied.
See the License for the specific language governing permissions and
limitations under the License.
*/

import * as request from "request";

import * as matrixcs from "./matrix";
import * as utils from "./utils";
import { logger } from './logger';

if (matrixcs.getRequest()) {
    throw new Error("Multiple matrix-js-sdk entrypoints detected!");
}

matrixcs.request(request);

try {
    // eslint-disable-next-line @typescript-eslint/no-var-requires
    const crypto = require('crypto');
    utils.setCrypto(crypto);
} catch (err) {
    logger.log('nodejs was compiled without crypto support');
}

export * from "./matrix";
export default matrixcs;
<<<<<<< HEAD

export { EventType } from './@types/event';
export { PushRuleKind } from './@types/PushRules';
export { ISendEventResponse } from './@types/requests';
export { SearchOrderBy } from './@types/search';
export { RoomSummary } from './models/room-summary';
=======
>>>>>>> 9f01c8d1
<|MERGE_RESOLUTION|>--- conflicted
+++ resolved
@@ -36,12 +36,9 @@
 
 export * from "./matrix";
 export default matrixcs;
-<<<<<<< HEAD
 
 export { EventType } from './@types/event';
 export { PushRuleKind } from './@types/PushRules';
 export { ISendEventResponse } from './@types/requests';
 export { SearchOrderBy } from './@types/search';
-export { RoomSummary } from './models/room-summary';
-=======
->>>>>>> 9f01c8d1
+export { RoomSummary } from './models/room-summary';
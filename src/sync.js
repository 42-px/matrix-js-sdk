--- conflicted
+++ resolved
@@ -511,14 +511,13 @@
     // normal timeout= plus buffer time
     const clientSideTimeoutMs = this.opts.pollTimeout + BUFFER_PERIOD_MS;
 
-<<<<<<< HEAD
     let isCachedResponse = false;
     if (self.opts.syncAccumulator && !syncOptions.hasSyncedBefore) {
         const data = self.opts.syncAccumulator.getJSON();
         // Don't do an HTTP hit to /sync. Instead, load up the persisted /sync data,
         // if there is data there.
         if (data.nextBatch) {
-            console.log("sync(): not doing HTTP hit, instead returning stored /sync");
+            debuglog("sync(): not doing HTTP hit, instead returning stored /sync data");
             this._currentSyncRequest = q.resolve({
                 next_batch: data.nextBatch,
                 rooms: data.roomsData,
@@ -528,16 +527,11 @@
     }
 
     if (!isCachedResponse) {
+        debuglog('Starting sync since=' + syncToken);
         this._currentSyncRequest = client._http.authedRequest(
             undefined, "GET", "/sync", qps, undefined, clientSideTimeoutMs,
         );
     }
-=======
-    debuglog('Starting sync since=' + syncToken);
-    this._currentSyncRequest = client._http.authedRequest(
-        undefined, "GET", "/sync", qps, undefined, clientSideTimeoutMs,
-    );
->>>>>>> 0f1d367b
 
     this._currentSyncRequest.done(function(data) {
         debuglog('Completed sync, next_batch=' + data.next_batch);

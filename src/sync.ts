--- conflicted
+++ resolved
@@ -1636,10 +1636,7 @@
         // This also needs to be done before running push rules on the events as they need
         // to be decorated with sender etc.
         room.addLiveEvents(timelineEventList || [], null, fromCache);
-<<<<<<< HEAD
-=======
         this.client.processBeaconEvents(room, timelineEventList);
->>>>>>> 738876a5
     }
 
     /**

/*
Copyright 2015 - 2021 The Matrix.org Foundation C.I.C.

Licensed under the Apache License, Version 2.0 (the "License");
you may not use this file except in compliance with the License.
You may obtain a copy of the License at

    http://www.apache.org/licenses/LICENSE-2.0

Unless required by applicable law or agreed to in writing, software
distributed under the License is distributed on an "AS IS" BASIS,
WITHOUT WARRANTIES OR CONDITIONS OF ANY KIND, either express or implied.
See the License for the specific language governing permissions and
limitations under the License.
*/

/*
 * TODO:
 * This class mainly serves to take all the syncing logic out of client.js and
 * into a separate file. It's all very fluid, and this class gut wrenches a lot
 * of MatrixClient props (e.g. http). Given we want to support WebSockets as
 * an alternative syncing API, we may want to have a proper syncing interface
 * for HTTP and WS at some point.
 */

import { User, UserEvent } from "./models/user";
import { NotificationCountType, Room, RoomEvent } from "./models/room";
import * as utils from "./utils";
import { IDeferred } from "./utils";
import { Filter } from "./filter";
import { EventTimeline } from "./models/event-timeline";
import { PushProcessor } from "./pushprocessor";
import { logger } from './logger';
import { InvalidStoreError } from './errors';
import { ClientEvent, IStoredClientOpts, MatrixClient, PendingEventOrdering } from "./client";
import {
    IEphemeral,
    IInvitedRoom,
    IInviteState,
    IJoinedRoom,
    ILeftRoom,
    IMinimalEvent,
    IRoomEvent,
    IStateEvent,
    IStrippedState,
    ISyncResponse,
    ITimeline,
} from "./sync-accumulator";
import { MatrixEvent } from "./models/event";
import { MatrixError, Method } from "./http-api";
import { ISavedSync } from "./store";
import { EventType } from "./@types/event";
import { IPushRules } from "./@types/PushRules";
import { RoomStateEvent } from "./models/room-state";
import { RoomMemberEvent } from "./models/room-member";
import { BeaconEvent } from "./models/beacon";

const DEBUG = true;

// /sync requests allow you to set a timeout= but the request may continue
// beyond that and wedge forever, so we need to track how long we are willing
// to keep open the connection. This constant is *ADDED* to the timeout= value
// to determine the max time we're willing to wait.
const BUFFER_PERIOD_MS = 80 * 1000;

// Number of consecutive failed syncs that will lead to a syncState of ERROR as opposed
// to RECONNECTING. This is needed to inform the client of server issues when the
// keepAlive is successful but the server /sync fails.
const FAILED_SYNC_ERROR_THRESHOLD = 3;

export enum SyncState {
    Error = "ERROR",
    Prepared = "PREPARED",
    Stopped = "STOPPED",
    Syncing = "SYNCING",
    Catchup = "CATCHUP",
    Reconnecting = "RECONNECTING",
}

function getFilterName(userId: string, suffix?: string): string {
    // scope this on the user ID because people may login on many accounts
    // and they all need to be stored!
    return "FILTER_SYNC_" + userId + (suffix ? "_" + suffix : "");
}

function debuglog(...params) {
    if (!DEBUG) {
        return;
    }
    logger.log(...params);
}

interface ISyncOptions {
    filterId?: string;
    hasSyncedBefore?: boolean;
}

export interface ISyncStateData {
    error?: MatrixError;
    oldSyncToken?: string;
    nextSyncToken?: string;
    catchingUp?: boolean;
    fromCache?: boolean;
}

enum SetPresence {
    Offline = "offline",
    Online = "online",
    Unavailable = "unavailable",
}

interface ISyncParams {
    filter?: string;
    timeout: number;
    since?: string;
    // eslint-disable-next-line camelcase
    full_state?: boolean;
    // eslint-disable-next-line camelcase
    set_presence?: SetPresence;
    _cacheBuster?: string | number; // not part of the API itself
}

// http-api mangles an abort method onto its promises
interface IRequestPromise<T> extends Promise<T> {
    abort(): void;
}

type WrappedRoom<T> = T & {
    room: Room;
    isBrandNewRoom: boolean;
};

/**
 * <b>Internal class - unstable.</b>
 * Construct an entity which is able to sync with a homeserver.
 * @constructor
 * @param {MatrixClient} client The matrix client instance to use.
 * @param {Object} opts Config options
 * @param {module:crypto=} opts.crypto Crypto manager
 * @param {Function=} opts.canResetEntireTimeline A function which is called
 * with a room ID and returns a boolean. It should return 'true' if the SDK can
 * SAFELY remove events from this room. It may not be safe to remove events if
 * there are other references to the timelines for this room.
 * Default: returns false.
 * @param {Boolean=} opts.disablePresence True to perform syncing without automatically
 * updating presence.
 */
export class SyncApi {
    private _peekRoom: Room = null;
    private currentSyncRequest: IRequestPromise<ISyncResponse> = null;
    private syncState: SyncState = null;
    private syncStateData: ISyncStateData = null; // additional data (eg. error object for failed sync)
    private catchingUp = false;
    private running = false;
    private keepAliveTimer: number = null;
    private connectionReturnedDefer: IDeferred<boolean> = null;
    private notifEvents: MatrixEvent[] = []; // accumulator of sync events in the current sync response
    private failedSyncCount = 0; // Number of consecutive failed /sync requests
    private storeIsInvalid = false; // flag set if the store needs to be cleared before we can start

    constructor(private readonly client: MatrixClient, private readonly opts: Partial<IStoredClientOpts> = {}) {
        this.opts.initialSyncLimit = this.opts.initialSyncLimit ?? 8;
        this.opts.resolveInvitesToProfiles = this.opts.resolveInvitesToProfiles || false;
        this.opts.pollTimeout = this.opts.pollTimeout || (30 * 1000);
        this.opts.pendingEventOrdering = this.opts.pendingEventOrdering || PendingEventOrdering.Chronological;
        this.opts.experimentalThreadSupport = this.opts.experimentalThreadSupport === true;

        if (!opts.canResetEntireTimeline) {
            opts.canResetEntireTimeline = (roomId: string) => {
                return false;
            };
        }

        if (client.getNotifTimelineSet()) {
            client.reEmitter.reEmit(client.getNotifTimelineSet(), [
                RoomEvent.Timeline,
                RoomEvent.TimelineReset,
            ]);
        }
    }

    /**
     * @param {string} roomId
     * @return {Room}
     */
    public createRoom(roomId: string): Room {
        const client = this.client;
        const {
            timelineSupport,
            unstableClientRelationAggregation,
        } = client;
        const room = new Room(roomId, client, client.getUserId(), {
            lazyLoadMembers: this.opts.lazyLoadMembers,
            pendingEventOrdering: this.opts.pendingEventOrdering,
            timelineSupport,
            unstableClientRelationAggregation,
        });
        client.reEmitter.reEmit(room, [
            RoomEvent.Name,
            RoomEvent.Redaction,
            RoomEvent.RedactionCancelled,
            RoomEvent.Receipt,
            RoomEvent.Tags,
            RoomEvent.LocalEchoUpdated,
            RoomEvent.AccountData,
            RoomEvent.MyMembership,
            RoomEvent.Timeline,
            RoomEvent.TimelineReset,
        ]);
        this.registerStateListeners(room);
        return room;
    }

    /**
     * @param {Room} room
     * @private
     */
    private registerStateListeners(room: Room): void {
        const client = this.client;
        // we need to also re-emit room state and room member events, so hook it up
        // to the client now. We need to add a listener for RoomState.members in
        // order to hook them correctly. (TODO: find a better way?)
        client.reEmitter.reEmit(room.currentState, [
            RoomStateEvent.Events,
            RoomStateEvent.Members,
            RoomStateEvent.NewMember,
            RoomStateEvent.Update,
            BeaconEvent.New,
            BeaconEvent.Update,
            BeaconEvent.Destroy,
            BeaconEvent.LivenessChange,
        ]);

        room.currentState.on(RoomStateEvent.NewMember, function(event, state, member) {
            member.user = client.getUser(member.userId);
            client.reEmitter.reEmit(member, [
                RoomMemberEvent.Name,
                RoomMemberEvent.Typing,
                RoomMemberEvent.PowerLevel,
                RoomMemberEvent.Membership,
            ]);
        });
    }

    /**
     * @param {Room} room
     * @private
     */
    private deregisterStateListeners(room: Room): void {
        // could do with a better way of achieving this.
        room.currentState.removeAllListeners(RoomStateEvent.Events);
        room.currentState.removeAllListeners(RoomStateEvent.Members);
        room.currentState.removeAllListeners(RoomStateEvent.NewMember);
    }

    /**
     * Sync rooms the user has left.
     * @return {Promise} Resolved when they've been added to the store.
     */
    public syncLeftRooms() {
        const client = this.client;

        // grab a filter with limit=1 and include_leave=true
        const filter = new Filter(this.client.credentials.userId);
        filter.setTimelineLimit(1);
        filter.setIncludeLeaveRooms(true);

        const localTimeoutMs = this.opts.pollTimeout + BUFFER_PERIOD_MS;
        const qps: ISyncParams = {
            timeout: 0, // don't want to block since this is a single isolated req
        };

        return client.getOrCreateFilter(
            getFilterName(client.credentials.userId, "LEFT_ROOMS"), filter,
        ).then(function(filterId) {
            qps.filter = filterId;
            return client.http.authedRequest<any>( // TODO types
                undefined, Method.Get, "/sync", qps as any, undefined, localTimeoutMs,
            );
        }).then(async (data) => {
            let leaveRooms = [];
            if (data.rooms?.leave) {
                leaveRooms = this.mapSyncResponseToRoomArray(data.rooms.leave);
            }
            return Promise.all(leaveRooms.map(async (leaveObj) => {
                const room = leaveObj.room;
                if (!leaveObj.isBrandNewRoom) {
                    // the intention behind syncLeftRooms is to add in rooms which were
                    // *omitted* from the initial /sync. Rooms the user were joined to
                    // but then left whilst the app is running will appear in this list
                    // and we do not want to bother with them since they will have the
                    // current state already (and may get dupe messages if we add
                    // yet more timeline events!), so skip them.
                    // NB: When we persist rooms to localStorage this will be more
                    //     complicated...
                    return;
                }
                leaveObj.timeline = leaveObj.timeline || {};
                const events = this.mapSyncEventsFormat(leaveObj.timeline, room);
<<<<<<< HEAD
                const [timelineEvents, threadedEvents] = this.client.partitionThreadedEvents(events);
=======
>>>>>>> c3d7a497

                const stateEvents = this.mapSyncEventsFormat(leaveObj.state, room);

                // set the back-pagination token. Do this *before* adding any
                // events so that clients can start back-paginating.
                room.getLiveTimeline().setPaginationToken(leaveObj.timeline.prev_batch, EventTimeline.BACKWARDS);

                await this.processRoomEvents(room, stateEvents, events);

                room.recalculate();
                client.store.storeRoom(room);
                client.emit(ClientEvent.Room, room);

                this.processEventsForNotifs(room, events);
                return room;
            }));
        });
    }

    /**
     * Peek into a room. This will result in the room in question being synced so it
     * is accessible via getRooms(). Live updates for the room will be provided.
     * @param {string} roomId The room ID to peek into.
     * @return {Promise} A promise which resolves once the room has been added to the
     * store.
     */
    public peek(roomId: string): Promise<Room> {
        if (this._peekRoom && this._peekRoom.roomId === roomId) {
            return Promise.resolve(this._peekRoom);
        }

        const client = this.client;
        this._peekRoom = this.createRoom(roomId);
        return this.client.roomInitialSync(roomId, 20).then((response) => {
            // make sure things are init'd
            response.messages = response.messages || { chunk: [] };
            response.messages.chunk = response.messages.chunk || [];
            response.state = response.state || [];

            // FIXME: Mostly duplicated from processRoomEvents but not entirely
            // because "state" in this API is at the BEGINNING of the chunk
            const oldStateEvents = utils.deepCopy(response.state)
                .map(client.getEventMapper());
            const stateEvents = response.state.map(client.getEventMapper());
            const messages = response.messages.chunk.map(client.getEventMapper());

            // XXX: copypasted from /sync until we kill off this minging v1 API stuff)
            // handle presence events (User objects)
            if (response.presence && Array.isArray(response.presence)) {
                response.presence.map(client.getEventMapper()).forEach(
                    function(presenceEvent) {
                        let user = client.store.getUser(presenceEvent.getContent().user_id);
                        if (user) {
                            user.setPresenceEvent(presenceEvent);
                        } else {
                            user = createNewUser(client, presenceEvent.getContent().user_id);
                            user.setPresenceEvent(presenceEvent);
                            client.store.storeUser(user);
                        }
                        client.emit(ClientEvent.Event, presenceEvent);
                    });
            }

            // set the pagination token before adding the events in case people
            // fire off pagination requests in response to the Room.timeline
            // events.
            if (response.messages.start) {
                this._peekRoom.oldState.paginationToken = response.messages.start;
            }

            // set the state of the room to as it was after the timeline executes
            this._peekRoom.oldState.setStateEvents(oldStateEvents);
            this._peekRoom.currentState.setStateEvents(stateEvents);

            this.resolveInvites(this._peekRoom);
            this._peekRoom.recalculate();

            // roll backwards to diverge old state. addEventsToTimeline
            // will overwrite the pagination token, so make sure it overwrites
            // it with the right thing.
            this._peekRoom.addEventsToTimeline(messages.reverse(), true,
                this._peekRoom.getLiveTimeline(),
                response.messages.start);

            client.store.storeRoom(this._peekRoom);
            client.emit(ClientEvent.Room, this._peekRoom);

            this.peekPoll(this._peekRoom);
            return this._peekRoom;
        });
    }

    /**
     * Stop polling for updates in the peeked room. NOPs if there is no room being
     * peeked.
     */
    public stopPeeking(): void {
        this._peekRoom = null;
    }

    /**
     * Do a peek room poll.
     * @param {Room} peekRoom
     * @param {string?} token from= token
     */
    private peekPoll(peekRoom: Room, token?: string): void {
        if (this._peekRoom !== peekRoom) {
            debuglog("Stopped peeking in room %s", peekRoom.roomId);
            return;
        }

        // FIXME: gut wrenching; hard-coded timeout values
        // TODO types
        this.client.http.authedRequest<any>(undefined, Method.Get, "/events", {
            room_id: peekRoom.roomId,
            timeout: String(30 * 1000),
            from: token,
        }, undefined, 50 * 1000).then((res) => {
            if (this._peekRoom !== peekRoom) {
                debuglog("Stopped peeking in room %s", peekRoom.roomId);
                return;
            }
            // We have a problem that we get presence both from /events and /sync
            // however, /sync only returns presence for users in rooms
            // you're actually joined to.
            // in order to be sure to get presence for all of the users in the
            // peeked room, we handle presence explicitly here. This may result
            // in duplicate presence events firing for some users, which is a
            // performance drain, but such is life.
            // XXX: copypasted from /sync until we can kill this minging v1 stuff.

            res.chunk.filter(function(e) {
                return e.type === "m.presence";
            }).map(this.client.getEventMapper()).forEach((presenceEvent) => {
                let user = this.client.store.getUser(presenceEvent.getContent().user_id);
                if (user) {
                    user.setPresenceEvent(presenceEvent);
                } else {
                    user = createNewUser(this.client, presenceEvent.getContent().user_id);
                    user.setPresenceEvent(presenceEvent);
                    this.client.store.storeUser(user);
                }
                this.client.emit(ClientEvent.Event, presenceEvent);
            });

            // strip out events which aren't for the given room_id (e.g presence)
            // and also ephemeral events (which we're assuming is anything without
            // and event ID because the /events API doesn't separate them).
            const events = res.chunk.filter(function(e) {
                return e.room_id === peekRoom.roomId && e.event_id;
            }).map(this.client.getEventMapper());

            peekRoom.addLiveEvents(events);
            this.peekPoll(peekRoom, res.end);
        }, (err) => {
            logger.error("[%s] Peek poll failed: %s", peekRoom.roomId, err);
            setTimeout(() => {
                this.peekPoll(peekRoom, token);
            }, 30 * 1000);
        });
    }

    /**
     * Returns the current state of this sync object
     * @see module:client~MatrixClient#event:"sync"
     * @return {?String}
     */
    public getSyncState(): SyncState {
        return this.syncState;
    }

    /**
     * Returns the additional data object associated with
     * the current sync state, or null if there is no
     * such data.
     * Sync errors, if available, are put in the 'error' key of
     * this object.
     * @return {?Object}
     */
    public getSyncStateData(): ISyncStateData {
        return this.syncStateData;
    }

    public async recoverFromSyncStartupError(savedSyncPromise: Promise<void>, err: MatrixError): Promise<void> {
        // Wait for the saved sync to complete - we send the pushrules and filter requests
        // before the saved sync has finished so they can run in parallel, but only process
        // the results after the saved sync is done. Equivalently, we wait for it to finish
        // before reporting failures from these functions.
        await savedSyncPromise;
        const keepaliveProm = this.startKeepAlives();
        this.updateSyncState(SyncState.Error, { error: err });
        await keepaliveProm;
    }

    /**
     * Is the lazy loading option different than in previous session?
     * @param {boolean} lazyLoadMembers current options for lazy loading
     * @return {boolean} whether or not the option has changed compared to the previous session */
    private async wasLazyLoadingToggled(lazyLoadMembers = false): Promise<boolean> {
        // assume it was turned off before
        // if we don't know any better
        let lazyLoadMembersBefore = false;
        const isStoreNewlyCreated = await this.client.store.isNewlyCreated();
        if (!isStoreNewlyCreated) {
            const prevClientOptions = await this.client.store.getClientOptions();
            if (prevClientOptions) {
                lazyLoadMembersBefore = !!prevClientOptions.lazyLoadMembers;
            }
            return lazyLoadMembersBefore !== lazyLoadMembers;
        }
        return false;
    }

    private shouldAbortSync(error: MatrixError): boolean {
        if (error.errcode === "M_UNKNOWN_TOKEN") {
            // The logout already happened, we just need to stop.
            logger.warn("Token no longer valid - assuming logout");
            this.stop();
            this.updateSyncState(SyncState.Error, { error });
            return true;
        }
        return false;
    }

    /**
     * Main entry point
     */
    public sync(): void {
        const client = this.client;

        this.running = true;

        if (global.window && global.window.addEventListener) {
            global.window.addEventListener("online", this.onOnline, false);
        }

        let savedSyncPromise = Promise.resolve();
        let savedSyncToken = null;

        // We need to do one-off checks before we can begin the /sync loop.
        // These are:
        //   1) We need to get push rules so we can check if events should bing as we get
        //      them from /sync.
        //   2) We need to get/create a filter which we can use for /sync.
        //   3) We need to check the lazy loading option matches what was used in the
        //       stored sync. If it doesn't, we can't use the stored sync.

        const getPushRules = async () => {
            try {
                debuglog("Getting push rules...");
                const result = await client.getPushRules();
                debuglog("Got push rules");

                client.pushRules = result;
            } catch (err) {
                logger.error("Getting push rules failed", err);
                if (this.shouldAbortSync(err)) return;
                // wait for saved sync to complete before doing anything else,
                // otherwise the sync state will end up being incorrect
                debuglog("Waiting for saved sync before retrying push rules...");
                await this.recoverFromSyncStartupError(savedSyncPromise, err);
                getPushRules();
                return;
            }
            checkLazyLoadStatus(); // advance to the next stage
        };

        const buildDefaultFilter = () => {
            const filter = new Filter(client.credentials.userId);
            filter.setTimelineLimit(this.opts.initialSyncLimit);
            return filter;
        };

        const checkLazyLoadStatus = async () => {
            debuglog("Checking lazy load status...");
            if (this.opts.lazyLoadMembers && client.isGuest()) {
                this.opts.lazyLoadMembers = false;
            }
            if (this.opts.lazyLoadMembers) {
                debuglog("Checking server lazy load support...");
                const supported = await client.doesServerSupportLazyLoading();
                if (supported) {
                    debuglog("Enabling lazy load on sync filter...");
                    if (!this.opts.filter) {
                        this.opts.filter = buildDefaultFilter();
                    }
                    this.opts.filter.setLazyLoadMembers(true);
                } else {
                    debuglog("LL: lazy loading requested but not supported " +
                        "by server, so disabling");
                    this.opts.lazyLoadMembers = false;
                }
            }
            // need to vape the store when enabling LL and wasn't enabled before
            debuglog("Checking whether lazy loading has changed in store...");
            const shouldClear = await this.wasLazyLoadingToggled(this.opts.lazyLoadMembers);
            if (shouldClear) {
                this.storeIsInvalid = true;
                const reason = InvalidStoreError.TOGGLED_LAZY_LOADING;
                const error = new InvalidStoreError(reason, !!this.opts.lazyLoadMembers);
                this.updateSyncState(SyncState.Error, { error });
                // bail out of the sync loop now: the app needs to respond to this error.
                // we leave the state as 'ERROR' which isn't great since this normally means
                // we're retrying. The client must be stopped before clearing the stores anyway
                // so the app should stop the client, clear the store and start it again.
                logger.warn("InvalidStoreError: store is not usable: stopping sync.");
                return;
            }
            if (this.opts.lazyLoadMembers && this.opts.crypto) {
                this.opts.crypto.enableLazyLoading();
            }
            try {
                debuglog("Storing client options...");
                await this.client.storeClientOptions();
                debuglog("Stored client options");
            } catch (err) {
                logger.error("Storing client options failed", err);
                throw err;
            }

            getFilter(); // Now get the filter and start syncing
        };

        const getFilter = async () => {
            debuglog("Getting filter...");
            let filter;
            if (this.opts.filter) {
                filter = this.opts.filter;
            } else {
                filter = buildDefaultFilter();
            }

            let filterId;
            try {
                filterId = await client.getOrCreateFilter(getFilterName(client.credentials.userId), filter);
            } catch (err) {
                logger.error("Getting filter failed", err);
                if (this.shouldAbortSync(err)) return;
                // wait for saved sync to complete before doing anything else,
                // otherwise the sync state will end up being incorrect
                debuglog("Waiting for saved sync before retrying filter...");
                await this.recoverFromSyncStartupError(savedSyncPromise, err);
                getFilter();
                return;
            }
            // reset the notifications timeline to prepare it to paginate from
            // the current point in time.
            // The right solution would be to tie /sync pagination tokens into
            // /notifications API somehow.
            client.resetNotifTimelineSet();

            if (this.currentSyncRequest === null) {
                // Send this first sync request here so we can then wait for the saved
                // sync data to finish processing before we process the results of this one.
                debuglog("Sending first sync request...");
                this.currentSyncRequest = this.doSyncRequest({ filterId }, savedSyncToken);
            }

            // Now wait for the saved sync to finish...
            debuglog("Waiting for saved sync before starting sync processing...");
            await savedSyncPromise;
            this.doSync({ filterId });
        };

        if (client.isGuest()) {
            // no push rules for guests, no access to POST filter for guests.
            this.doSync({});
        } else {
            // Pull the saved sync token out first, before the worker starts sending
            // all the sync data which could take a while. This will let us send our
            // first incremental sync request before we've processed our saved data.
            debuglog("Getting saved sync token...");
            savedSyncPromise = client.store.getSavedSyncToken().then((tok) => {
                debuglog("Got saved sync token");
                savedSyncToken = tok;
                debuglog("Getting saved sync...");
                return client.store.getSavedSync();
            }).then((savedSync) => {
                debuglog(`Got reply from saved sync, exists? ${!!savedSync}`);
                if (savedSync) {
                    return this.syncFromCache(savedSync);
                }
            }).catch(err => {
                logger.error("Getting saved sync failed", err);
            });
            // Now start the first incremental sync request: this can also
            // take a while so if we set it going now, we can wait for it
            // to finish while we process our saved sync data.
            getPushRules();
        }
    }

    /**
     * Stops the sync object from syncing.
     */
    public stop(): void {
        debuglog("SyncApi.stop");
        // It is necessary to check for the existance of
        // global.window AND global.window.removeEventListener.
        // Some platforms (e.g. React Native) register global.window,
        // but do not have global.window.removeEventListener.
        if (global.window && global.window.removeEventListener) {
            global.window.removeEventListener("online", this.onOnline, false);
        }
        this.running = false;
        if (this.currentSyncRequest) {
            this.currentSyncRequest.abort();
        }
        if (this.keepAliveTimer) {
            clearTimeout(this.keepAliveTimer);
            this.keepAliveTimer = null;
        }
    }

    /**
     * Retry a backed off syncing request immediately. This should only be used when
     * the user <b>explicitly</b> attempts to retry their lost connection.
     * @return {boolean} True if this resulted in a request being retried.
     */
    public retryImmediately(): boolean {
        if (!this.connectionReturnedDefer) {
            return false;
        }
        this.startKeepAlives(0);
        return true;
    }
    /**
     * Process a single set of cached sync data.
     * @param {Object} savedSync a saved sync that was persisted by a store. This
     * should have been acquired via client.store.getSavedSync().
     */
    private async syncFromCache(savedSync: ISavedSync): Promise<void> {
        debuglog("sync(): not doing HTTP hit, instead returning stored /sync data");

        const nextSyncToken = savedSync.nextBatch;

        // Set sync token for future incremental syncing
        this.client.store.setSyncToken(nextSyncToken);

        // No previous sync, set old token to null
        const syncEventData = {
            oldSyncToken: null,
            nextSyncToken,
            catchingUp: false,
            fromCache: true,
        };

        const data: ISyncResponse = {
            next_batch: nextSyncToken,
            rooms: savedSync.roomsData,
            account_data: {
                events: savedSync.accountData,
            },
        };

        try {
            await this.processSyncResponse(syncEventData, data);
        } catch (e) {
            logger.error("Error processing cached sync", e);
        }

        // Don't emit a prepared if we've bailed because the store is invalid:
        // in this case the client will not be usable until stopped & restarted
        // so this would be useless and misleading.
        if (!this.storeIsInvalid) {
            this.updateSyncState(SyncState.Prepared, syncEventData);
        }
    }

    /**
     * Invoke me to do /sync calls
     * @param {Object} syncOptions
     * @param {string} syncOptions.filterId
     * @param {boolean} syncOptions.hasSyncedBefore
     */
    private async doSync(syncOptions: ISyncOptions): Promise<void> {
        const client = this.client;

        if (!this.running) {
            debuglog("Sync no longer running: exiting.");
            if (this.connectionReturnedDefer) {
                this.connectionReturnedDefer.reject();
                this.connectionReturnedDefer = null;
            }
            this.updateSyncState(SyncState.Stopped);
            return;
        }

        const syncToken = client.store.getSyncToken();

        let data;
        try {
            //debuglog('Starting sync since=' + syncToken);
            if (this.currentSyncRequest === null) {
                this.currentSyncRequest = this.doSyncRequest(syncOptions, syncToken);
            }
            data = await this.currentSyncRequest;
        } catch (e) {
            this.onSyncError(e, syncOptions);
            return;
        } finally {
            this.currentSyncRequest = null;
        }

        //debuglog('Completed sync, next_batch=' + data.next_batch);

        // set the sync token NOW *before* processing the events. We do this so
        // if something barfs on an event we can skip it rather than constantly
        // polling with the same token.
        client.store.setSyncToken(data.next_batch);

        // Reset after a successful sync
        this.failedSyncCount = 0;

        await client.store.setSyncData(data);

        const syncEventData = {
            oldSyncToken: syncToken,
            nextSyncToken: data.next_batch,
            catchingUp: this.catchingUp,
        };

        if (this.opts.crypto) {
            // tell the crypto module we're about to process a sync
            // response
            await this.opts.crypto.onSyncWillProcess(syncEventData);
        }

        try {
            await this.processSyncResponse(syncEventData, data);
        } catch (e) {
            // log the exception with stack if we have it, else fall back
            // to the plain description
            logger.error("Caught /sync error", e);

            // Emit the exception for client handling
            this.client.emit(ClientEvent.SyncUnexpectedError, e);
        }

        // update this as it may have changed
        syncEventData.catchingUp = this.catchingUp;

        // emit synced events
        if (!syncOptions.hasSyncedBefore) {
            this.updateSyncState(SyncState.Prepared, syncEventData);
            syncOptions.hasSyncedBefore = true;
        }

        // tell the crypto module to do its processing. It may block (to do a
        // /keys/changes request).
        if (this.opts.crypto) {
            await this.opts.crypto.onSyncCompleted(syncEventData);
        }

        // keep emitting SYNCING -> SYNCING for clients who want to do bulk updates
        this.updateSyncState(SyncState.Syncing, syncEventData);

        if (client.store.wantsSave()) {
            // We always save the device list (if it's dirty) before saving the sync data:
            // this means we know the saved device list data is at least as fresh as the
            // stored sync data which means we don't have to worry that we may have missed
            // device changes. We can also skip the delay since we're not calling this very
            // frequently (and we don't really want to delay the sync for it).
            if (this.opts.crypto) {
                await this.opts.crypto.saveDeviceList(0);
            }

            // tell databases that everything is now in a consistent state and can be saved.
            client.store.save();
        }

        // Begin next sync
        this.doSync(syncOptions);
    }

    private doSyncRequest(syncOptions: ISyncOptions, syncToken: string): IRequestPromise<ISyncResponse> {
        const qps = this.getSyncParams(syncOptions, syncToken);
        return this.client.http.authedRequest( // TODO types
            undefined, Method.Get, "/sync", qps as any, undefined,
            qps.timeout + BUFFER_PERIOD_MS,
        );
    }

    private getSyncParams(syncOptions: ISyncOptions, syncToken: string): ISyncParams {
        let pollTimeout = this.opts.pollTimeout;

        if (this.getSyncState() !== 'SYNCING' || this.catchingUp) {
            // unless we are happily syncing already, we want the server to return
            // as quickly as possible, even if there are no events queued. This
            // serves two purposes:
            //
            // * When the connection dies, we want to know asap when it comes back,
            //   so that we can hide the error from the user. (We don't want to
            //   have to wait for an event or a timeout).
            //
            // * We want to know if the server has any to_device messages queued up
            //   for us. We do that by calling it with a zero timeout until it
            //   doesn't give us any more to_device messages.
            this.catchingUp = true;
            pollTimeout = 0;
        }

        let filterId = syncOptions.filterId;
        if (this.client.isGuest() && !filterId) {
            filterId = this.getGuestFilter();
        }

        const qps: ISyncParams = {
            filter: filterId,
            timeout: pollTimeout,
        };

        if (this.opts.disablePresence) {
            qps.set_presence = SetPresence.Offline;
        }

        if (syncToken) {
            qps.since = syncToken;
        } else {
            // use a cachebuster for initialsyncs, to make sure that
            // we don't get a stale sync
            // (https://github.com/vector-im/vector-web/issues/1354)
            qps._cacheBuster = Date.now();
        }

        if (this.getSyncState() == 'ERROR' || this.getSyncState() == 'RECONNECTING') {
            // we think the connection is dead. If it comes back up, we won't know
            // about it till /sync returns. If the timeout= is high, this could
            // be a long time. Set it to 0 when doing retries so we don't have to wait
            // for an event or a timeout before emiting the SYNCING event.
            qps.timeout = 0;
        }

        return qps;
    }

    private onSyncError(err: MatrixError, syncOptions: ISyncOptions): void {
        if (!this.running) {
            debuglog("Sync no longer running: exiting");
            if (this.connectionReturnedDefer) {
                this.connectionReturnedDefer.reject();
                this.connectionReturnedDefer = null;
            }
            this.updateSyncState(SyncState.Stopped);
            return;
        }

        logger.error("/sync error %s", err);
        logger.error(err);

        if (this.shouldAbortSync(err)) {
            return;
        }

        this.failedSyncCount++;
        logger.log('Number of consecutive failed sync requests:', this.failedSyncCount);

        debuglog("Starting keep-alive");
        // Note that we do *not* mark the sync connection as
        // lost yet: we only do this if a keepalive poke
        // fails, since long lived HTTP connections will
        // go away sometimes and we shouldn't treat this as
        // erroneous. We set the state to 'reconnecting'
        // instead, so that clients can observe this state
        // if they wish.
        this.startKeepAlives().then((connDidFail) => {
            // Only emit CATCHUP if we detected a connectivity error: if we didn't,
            // it's quite likely the sync will fail again for the same reason and we
            // want to stay in ERROR rather than keep flip-flopping between ERROR
            // and CATCHUP.
            if (connDidFail && this.getSyncState() === SyncState.Error) {
                this.updateSyncState(SyncState.Catchup, {
                    oldSyncToken: null,
                    nextSyncToken: null,
                    catchingUp: true,
                });
            }
            this.doSync(syncOptions);
        });

        this.currentSyncRequest = null;
        // Transition from RECONNECTING to ERROR after a given number of failed syncs
        this.updateSyncState(
            this.failedSyncCount >= FAILED_SYNC_ERROR_THRESHOLD ?
                SyncState.Error : SyncState.Reconnecting,
            { error: err },
        );
    }

    /**
     * Process data returned from a sync response and propagate it
     * into the model objects
     *
     * @param {Object} syncEventData Object containing sync tokens associated with this sync
     * @param {Object} data The response from /sync
     */
    private async processSyncResponse(syncEventData: ISyncStateData, data: ISyncResponse): Promise<void> {
        const client = this.client;

        // data looks like:
        // {
        //    next_batch: $token,
        //    presence: { events: [] },
        //    account_data: { events: [] },
        //    device_lists: { changed: ["@user:server", ... ]},
        //    to_device: { events: [] },
        //    device_one_time_keys_count: { signed_curve25519: 42 },
        //    rooms: {
        //      invite: {
        //        $roomid: {
        //          invite_state: { events: [] }
        //        }
        //      },
        //      join: {
        //        $roomid: {
        //          state: { events: [] },
        //          timeline: { events: [], prev_batch: $token, limited: true },
        //          ephemeral: { events: [] },
        //          summary: {
        //             m.heroes: [ $user_id ],
        //             m.joined_member_count: $count,
        //             m.invited_member_count: $count
        //          },
        //          account_data: { events: [] },
        //          unread_notifications: {
        //              highlight_count: 0,
        //              notification_count: 0,
        //          }
        //        }
        //      },
        //      leave: {
        //        $roomid: {
        //          state: { events: [] },
        //          timeline: { events: [], prev_batch: $token }
        //        }
        //      }
        //    }
        // }

        // TODO-arch:
        // - Each event we pass through needs to be emitted via 'event', can we
        //   do this in one place?
        // - The isBrandNewRoom boilerplate is boilerplatey.

        // handle presence events (User objects)
        if (data.presence && Array.isArray(data.presence.events)) {
            data.presence.events.map(client.getEventMapper()).forEach(
                function(presenceEvent) {
                    let user = client.store.getUser(presenceEvent.getSender());
                    if (user) {
                        user.setPresenceEvent(presenceEvent);
                    } else {
                        user = createNewUser(client, presenceEvent.getSender());
                        user.setPresenceEvent(presenceEvent);
                        client.store.storeUser(user);
                    }
                    client.emit(ClientEvent.Event, presenceEvent);
                });
        }

        // handle non-room account_data
        if (data.account_data && Array.isArray(data.account_data.events)) {
            const events = data.account_data.events.map(client.getEventMapper());
            const prevEventsMap = events.reduce((m, c) => {
                m[c.getId()] = client.store.getAccountData(c.getType());
                return m;
            }, {});
            client.store.storeAccountDataEvents(events);
            events.forEach(
                function(accountDataEvent) {
                    // Honour push rules that come down the sync stream but also
                    // honour push rules that were previously cached. Base rules
                    // will be updated when we receive push rules via getPushRules
                    // (see sync) before syncing over the network.
                    if (accountDataEvent.getType() === EventType.PushRules) {
                        const rules = accountDataEvent.getContent<IPushRules>();
                        client.pushRules = PushProcessor.rewriteDefaultRules(rules);
                    }
                    const prevEvent = prevEventsMap[accountDataEvent.getId()];
                    client.emit(ClientEvent.AccountData, accountDataEvent, prevEvent);
                    return accountDataEvent;
                },
            );
        }

        // handle to-device events
        if (Array.isArray(data.to_device?.events) && data.to_device.events.length > 0) {
            const cancelledKeyVerificationTxns = [];
            data.to_device.events
                .map(client.getEventMapper())
                .map((toDeviceEvent) => { // map is a cheap inline forEach
                    // We want to flag m.key.verification.start events as cancelled
                    // if there's an accompanying m.key.verification.cancel event, so
                    // we pull out the transaction IDs from the cancellation events
                    // so we can flag the verification events as cancelled in the loop
                    // below.
                    if (toDeviceEvent.getType() === "m.key.verification.cancel") {
                        const txnId = toDeviceEvent.getContent()['transaction_id'];
                        if (txnId) {
                            cancelledKeyVerificationTxns.push(txnId);
                        }
                    }

                    // as mentioned above, .map is a cheap inline forEach, so return
                    // the unmodified event.
                    return toDeviceEvent;
                })
                .forEach(
                    function(toDeviceEvent) {
                        const content = toDeviceEvent.getContent();
                        if (
                            toDeviceEvent.getType() == "m.room.message" &&
                            content.msgtype == "m.bad.encrypted"
                        ) {
                            // the mapper already logged a warning.
                            logger.log(
                                'Ignoring undecryptable to-device event from ' +
                                toDeviceEvent.getSender(),
                            );
                            return;
                        }

                        if (toDeviceEvent.getType() === "m.key.verification.start"
                            || toDeviceEvent.getType() === "m.key.verification.request") {
                            const txnId = content['transaction_id'];
                            if (cancelledKeyVerificationTxns.includes(txnId)) {
                                toDeviceEvent.flagCancelled();
                            }
                        }

                        client.emit(ClientEvent.ToDeviceEvent, toDeviceEvent);
                    },
                );
        } else {
            // no more to-device events: we can stop polling with a short timeout.
            this.catchingUp = false;
        }

        // the returned json structure is a bit crap, so make it into a
        // nicer form (array) after applying sanity to make sure we don't fail
        // on missing keys (on the off chance)
        let inviteRooms: WrappedRoom<IInvitedRoom>[] = [];
        let joinRooms: WrappedRoom<IJoinedRoom>[] = [];
        let leaveRooms: WrappedRoom<ILeftRoom>[] = [];

        if (data.rooms) {
            if (data.rooms.invite) {
                inviteRooms = this.mapSyncResponseToRoomArray(data.rooms.invite);
            }
            if (data.rooms.join) {
                joinRooms = this.mapSyncResponseToRoomArray(data.rooms.join);
            }
            if (data.rooms.leave) {
                leaveRooms = this.mapSyncResponseToRoomArray(data.rooms.leave);
            }
        }

        this.notifEvents = [];

        // Handle invites
        await utils.promiseMapSeries(inviteRooms, async (inviteObj) => {
            const room = inviteObj.room;
            const stateEvents = this.mapSyncEventsFormat(inviteObj.invite_state, room);

            await this.processRoomEvents(room, stateEvents);
            if (inviteObj.isBrandNewRoom) {
                room.recalculate();
                client.store.storeRoom(room);
                client.emit(ClientEvent.Room, room);
            }
            stateEvents.forEach(function(e) {
                client.emit(ClientEvent.Event, e);
            });
        });

        // Handle joins
        await utils.promiseMapSeries(joinRooms, async (joinObj) => {
            const room = joinObj.room;
            const stateEvents = this.mapSyncEventsFormat(joinObj.state, room);
            // Prevent events from being decrypted ahead of time
            // this helps large account to speed up faster
            // room::decryptCriticalEvent is in charge of decrypting all the events
            // required for a client to function properly
            const events = this.mapSyncEventsFormat(joinObj.timeline, room, false);
            const ephemeralEvents = this.mapSyncEventsFormat(joinObj.ephemeral);
            const accountDataEvents = this.mapSyncEventsFormat(joinObj.account_data);

            const encrypted = client.isRoomEncrypted(room.roomId);
            // we do this first so it's correct when any of the events fire
            if (joinObj.unread_notifications) {
                room.setUnreadNotificationCount(
                    NotificationCountType.Total,
                    joinObj.unread_notifications.notification_count,
                );

                // We track unread notifications ourselves in encrypted rooms, so don't
                // bother setting it here. We trust our calculations better than the
                // server's for this case, and therefore will assume that our non-zero
                // count is accurate.
                if (!encrypted
                    || (encrypted && room.getUnreadNotificationCount(NotificationCountType.Highlight) <= 0)) {
                    room.setUnreadNotificationCount(
                        NotificationCountType.Highlight,
                        joinObj.unread_notifications.highlight_count,
                    );
                }
            }

            joinObj.timeline = joinObj.timeline || {} as ITimeline;

            if (joinObj.isBrandNewRoom) {
                // set the back-pagination token. Do this *before* adding any
                // events so that clients can start back-paginating.
                room.getLiveTimeline().setPaginationToken(
                    joinObj.timeline.prev_batch, EventTimeline.BACKWARDS);
            } else if (joinObj.timeline.limited) {
                let limited = true;

                // we've got a limited sync, so we *probably* have a gap in the
                // timeline, so should reset. But we might have been peeking or
                // paginating and already have some of the events, in which
                // case we just want to append any subsequent events to the end
                // of the existing timeline.
                //
                // This is particularly important in the case that we already have
                // *all* of the events in the timeline - in that case, if we reset
                // the timeline, we'll end up with an entirely empty timeline,
                // which we'll try to paginate but not get any new events (which
                // will stop us linking the empty timeline into the chain).
                //
                for (let i = events.length - 1; i >= 0; i--) {
                    const eventId = events[i].getId();
                    if (room.getTimelineForEvent(eventId)) {
                        debuglog("Already have event " + eventId + " in limited " +
                            "sync - not resetting");
                        limited = false;

                        // we might still be missing some of the events before i;
                        // we don't want to be adding them to the end of the
                        // timeline because that would put them out of order.
                        events.splice(0, i);

                        // XXX: there's a problem here if the skipped part of the
                        // timeline modifies the state set in stateEvents, because
                        // we'll end up using the state from stateEvents rather
                        // than the later state from timelineEvents. We probably
                        // need to wind stateEvents forward over the events we're
                        // skipping.

                        break;
                    }
                }

                if (limited) {
                    this.deregisterStateListeners(room);
                    room.resetLiveTimeline(
                        joinObj.timeline.prev_batch,
                        this.opts.canResetEntireTimeline(room.roomId) ?
                            null : syncEventData.oldSyncToken,
                    );

                    // We have to assume any gap in any timeline is
                    // reason to stop incrementally tracking notifications and
                    // reset the timeline.
                    client.resetNotifTimelineSet();

                    this.registerStateListeners(room);
                }
            }

<<<<<<< HEAD
            const [timelineEvents, threadedEvents] = this.client.partitionThreadedEvents(events);

            this.processRoomEvents(room, stateEvents, timelineEvents, syncEventData.fromCache);
            this.processThreadEvents(room, threadedEvents);
=======
            await this.processRoomEvents(room, stateEvents, events, syncEventData.fromCache);
>>>>>>> c3d7a497

            // set summary after processing events,
            // because it will trigger a name calculation
            // which needs the room state to be up to date
            if (joinObj.summary) {
                room.setSummary(joinObj.summary);
            }

            // we deliberately don't add ephemeral events to the timeline
            room.addEphemeralEvents(ephemeralEvents);

            // we deliberately don't add accountData to the timeline
            room.addAccountData(accountDataEvents);

            room.recalculate();
            if (joinObj.isBrandNewRoom) {
                client.store.storeRoom(room);
                client.emit(ClientEvent.Room, room);
            }

            this.processEventsForNotifs(room, events);

            const processRoomEvent = async (e) => {
                client.emit(ClientEvent.Event, e);
                if (e.isState() && e.getType() == "m.room.encryption" && this.opts.crypto) {
                    await this.opts.crypto.onCryptoEvent(e);
                }
                if (e.isState() && e.getType() === "im.vector.user_status") {
                    let user = client.store.getUser(e.getStateKey());
                    if (user) {
                        user.unstable_updateStatusMessage(e);
                    } else {
                        user = createNewUser(client, e.getStateKey());
                        user.unstable_updateStatusMessage(e);
                        client.store.storeUser(user);
                    }
                }
            };

            await utils.promiseMapSeries(stateEvents, processRoomEvent);
            await utils.promiseMapSeries(events, processRoomEvent);
            ephemeralEvents.forEach(function(e) {
                client.emit(ClientEvent.Event, e);
            });
            accountDataEvents.forEach(function(e) {
                client.emit(ClientEvent.Event, e);
            });

            // Decrypt only the last message in all rooms to make sure we can generate a preview
            // And decrypt all events after the recorded read receipt to ensure an accurate
            // notification count
            room.decryptCriticalEvents();
        });

        // Handle leaves (e.g. kicked rooms)
        await utils.promiseMapSeries(leaveRooms, async (leaveObj) => {
            const room = leaveObj.room;
            const stateEvents = this.mapSyncEventsFormat(leaveObj.state, room);
            const events = this.mapSyncEventsFormat(leaveObj.timeline, room);
            const accountDataEvents = this.mapSyncEventsFormat(leaveObj.account_data);

<<<<<<< HEAD
            const [timelineEvents, threadedEvents] = this.client.partitionThreadedEvents(events);

            this.processRoomEvents(room, stateEvents, timelineEvents);
            this.processThreadEvents(room, threadedEvents);
=======
            await this.processRoomEvents(room, stateEvents, events);
>>>>>>> c3d7a497
            room.addAccountData(accountDataEvents);

            room.recalculate();
            if (leaveObj.isBrandNewRoom) {
                client.store.storeRoom(room);
                client.emit(ClientEvent.Room, room);
            }

            this.processEventsForNotifs(room, events);

            stateEvents.forEach(function(e) {
                client.emit(ClientEvent.Event, e);
            });
            events.forEach(function(e) {
                client.emit(ClientEvent.Event, e);
            });
            accountDataEvents.forEach(function(e) {
                client.emit(ClientEvent.Event, e);
            });
        });

        // update the notification timeline, if appropriate.
        // we only do this for live events, as otherwise we can't order them sanely
        // in the timeline relative to ones paginated in by /notifications.
        // XXX: we could fix this by making EventTimeline support chronological
        // ordering... but it doesn't, right now.
        if (syncEventData.oldSyncToken && this.notifEvents.length) {
            this.notifEvents.sort(function(a, b) {
                return a.getTs() - b.getTs();
            });
            this.notifEvents.forEach(function(event) {
                client.getNotifTimelineSet().addLiveEvent(event);
            });
        }

        // Handle device list updates
        if (data.device_lists) {
            if (this.opts.crypto) {
                await this.opts.crypto.handleDeviceListChanges(syncEventData, data.device_lists);
            } else {
                // FIXME if we *don't* have a crypto module, we still need to
                // invalidate the device lists. But that would require a
                // substantial bit of rework :/.
            }
        }

        // Handle one_time_keys_count
        if (this.opts.crypto && data.device_one_time_keys_count) {
            const currentCount = data.device_one_time_keys_count.signed_curve25519 || 0;
            this.opts.crypto.updateOneTimeKeyCount(currentCount);
        }
        if (this.opts.crypto &&
            (data["device_unused_fallback_key_types"] ||
                data["org.matrix.msc2732.device_unused_fallback_key_types"])) {
            // The presence of device_unused_fallback_key_types indicates that the
            // server supports fallback keys. If there's no unused
            // signed_curve25519 fallback key we need a new one.
            const unusedFallbackKeys = data["device_unused_fallback_key_types"] ||
                data["org.matrix.msc2732.device_unused_fallback_key_types"];
            this.opts.crypto.setNeedsNewFallback(
                unusedFallbackKeys instanceof Array &&
                !unusedFallbackKeys.includes("signed_curve25519"),
            );
        }
    }

    /**
     * Starts polling the connectivity check endpoint
     * @param {number} delay How long to delay until the first poll.
     *        defaults to a short, randomised interval (to prevent
     *        tightlooping if /versions succeeds but /sync etc. fail).
     * @return {promise} which resolves once the connection returns
     */
    private startKeepAlives(delay?: number): Promise<boolean> {
        if (delay === undefined) {
            delay = 2000 + Math.floor(Math.random() * 5000);
        }

        if (this.keepAliveTimer !== null) {
            clearTimeout(this.keepAliveTimer);
        }
        if (delay > 0) {
            this.keepAliveTimer = setTimeout(this.pokeKeepAlive.bind(this), delay);
        } else {
            this.pokeKeepAlive();
        }
        if (!this.connectionReturnedDefer) {
            this.connectionReturnedDefer = utils.defer();
        }
        return this.connectionReturnedDefer.promise;
    }

    /**
     * Make a dummy call to /_matrix/client/versions, to see if the HS is
     * reachable.
     *
     * On failure, schedules a call back to itself. On success, resolves
     * this.connectionReturnedDefer.
     *
     * @param {boolean} connDidFail True if a connectivity failure has been detected. Optional.
     */
    private pokeKeepAlive(connDidFail = false): void {
        const success = () => {
            clearTimeout(this.keepAliveTimer);
            if (this.connectionReturnedDefer) {
                this.connectionReturnedDefer.resolve(connDidFail);
                this.connectionReturnedDefer = null;
            }
        };

        this.client.http.request(
            undefined, // callback
            Method.Get, "/_matrix/client/versions",
            undefined, // queryParams
            undefined, // data
            {
                prefix: '',
                localTimeoutMs: 15 * 1000,
            },
        ).then(() => {
            success();
        }, (err) => {
            if (err.httpStatus == 400 || err.httpStatus == 404) {
                // treat this as a success because the server probably just doesn't
                // support /versions: point is, we're getting a response.
                // We wait a short time though, just in case somehow the server
                // is in a mode where it 400s /versions responses and sync etc.
                // responses fail, this will mean we don't hammer in a loop.
                this.keepAliveTimer = setTimeout(success, 2000);
            } else {
                connDidFail = true;
                this.keepAliveTimer = setTimeout(
                    this.pokeKeepAlive.bind(this, connDidFail),
                    5000 + Math.floor(Math.random() * 5000),
                );
                // A keepalive has failed, so we emit the
                // error state (whether or not this is the
                // first failure).
                // Note we do this after setting the timer:
                // this lets the unit tests advance the mock
                // clock when they get the error.
                this.updateSyncState(SyncState.Error, { error: err });
            }
        });
    }

    /**
     * @param {Object} obj
     * @return {Object[]}
     */
    private mapSyncResponseToRoomArray<T extends ILeftRoom | IJoinedRoom | IInvitedRoom>(
        obj: Record<string, T>,
    ): Array<WrappedRoom<T>> {
        // Maps { roomid: {stuff}, roomid: {stuff} }
        // to
        // [{stuff+Room+isBrandNewRoom}, {stuff+Room+isBrandNewRoom}]
        const client = this.client;
        return Object.keys(obj).map((roomId) => {
            const arrObj = obj[roomId] as T & { room: Room, isBrandNewRoom: boolean };
            let room = client.store.getRoom(roomId);
            let isBrandNewRoom = false;
            if (!room) {
                room = this.createRoom(roomId);
                isBrandNewRoom = true;
            }
            arrObj.room = room;
            arrObj.isBrandNewRoom = isBrandNewRoom;
            return arrObj;
        });
    }

    /**
     * @param {Object} obj
     * @param {Room} room
     * @param {boolean} decrypt
     * @return {MatrixEvent[]}
     */
    private mapSyncEventsFormat(
        obj: IInviteState | ITimeline | IEphemeral,
        room?: Room,
        decrypt = true,
    ): MatrixEvent[] {
        if (!obj || !Array.isArray(obj.events)) {
            return [];
        }
        const mapper = this.client.getEventMapper({ decrypt });
        return (obj.events as Array<IStrippedState | IRoomEvent | IStateEvent | IMinimalEvent>).map(function(e) {
            if (room) {
                e["room_id"] = room.roomId;
            }
            return mapper(e);
        });
    }

    /**
     * @param {Room} room
     */
    private resolveInvites(room: Room): void {
        if (!room || !this.opts.resolveInvitesToProfiles) {
            return;
        }
        const client = this.client;
        // For each invited room member we want to give them a displayname/avatar url
        // if they have one (the m.room.member invites don't contain this).
        room.getMembersWithMembership("invite").forEach(function(member) {
            if (member._requestedProfileInfo) return;
            member._requestedProfileInfo = true;
            // try to get a cached copy first.
            const user = client.getUser(member.userId);
            let promise;
            if (user) {
                promise = Promise.resolve({
                    avatar_url: user.avatarUrl,
                    displayname: user.displayName,
                });
            } else {
                promise = client.getProfileInfo(member.userId);
            }
            promise.then(function(info) {
                // slightly naughty by doctoring the invite event but this means all
                // the code paths remain the same between invite/join display name stuff
                // which is a worthy trade-off for some minor pollution.
                const inviteEvent = member.events.member;
                if (inviteEvent.getContent().membership !== "invite") {
                    // between resolving and now they have since joined, so don't clobber
                    return;
                }
                inviteEvent.getContent().avatar_url = info.avatar_url;
                inviteEvent.getContent().displayname = info.displayname;
                // fire listeners
                member.setMembershipEvent(inviteEvent, room.currentState);
            }, function(err) {
                // OH WELL.
            });
        });
    }

    /**
     * @param {Room} room
     * @param {MatrixEvent[]} stateEventList A list of state events. This is the state
     * at the *START* of the timeline list if it is supplied.
     * @param {MatrixEvent[]} [timelineEventList] A list of timeline events, including threaded. Lower index
     * @param {boolean} fromCache whether the sync response came from cache
     * is earlier in time. Higher index is later.
     */
    private async processRoomEvents(
        room: Room,
        stateEventList: MatrixEvent[],
        timelineEventList?: MatrixEvent[],
        fromCache = false,
    ): Promise<void> {
        // If there are no events in the timeline yet, initialise it with
        // the given state events
        const liveTimeline = room.getLiveTimeline();
        const timelineWasEmpty = liveTimeline.getEvents().length == 0;
        if (timelineWasEmpty) {
            // Passing these events into initialiseState will freeze them, so we need
            // to compute and cache the push actions for them now, otherwise sync dies
            // with an attempt to assign to read only property.
            // XXX: This is pretty horrible and is assuming all sorts of behaviour from
            // these functions that it shouldn't be. We should probably either store the
            // push actions cache elsewhere so we can freeze MatrixEvents, or otherwise
            // find some solution where MatrixEvents are immutable but allow for a cache
            // field.
            for (const ev of stateEventList) {
                this.client.getPushActionsForEvent(ev);
            }
            liveTimeline.initialiseState(stateEventList);
        }

        this.resolveInvites(room);

        // recalculate the room name at this point as adding events to the timeline
        // may make notifications appear which should have the right name.
        // XXX: This looks suspect: we'll end up recalculating the room once here
        // and then again after adding events (processSyncResponse calls it after
        // calling us) even if no state events were added. It also means that if
        // one of the room events in timelineEventList is something that needs
        // a recalculation (like m.room.name) we won't recalculate until we've
        // finished adding all the events, which will cause the notification to have
        // the old room name rather than the new one.
        room.recalculate();

        // If the timeline wasn't empty, we process the state events here: they're
        // defined as updates to the state before the start of the timeline, so this
        // starts to roll the state forward.
        // XXX: That's what we *should* do, but this can happen if we were previously
        // peeking in a room, in which case we obviously do *not* want to add the
        // state events here onto the end of the timeline. Historically, the js-sdk
        // has just set these new state events on the old and new state. This seems
        // very wrong because there could be events in the timeline that diverge the
        // state, in which case this is going to leave things out of sync. However,
        // for now I think it;s best to behave the same as the code has done previously.
        if (!timelineWasEmpty) {
            // XXX: As above, don't do this...
            //room.addLiveEvents(stateEventList || []);
            // Do this instead...
            room.oldState.setStateEvents(stateEventList || []);
            room.currentState.setStateEvents(stateEventList || []);
        }

        // Execute the timeline events. This will continue to diverge the current state
        // if the timeline has any state events in it.
        // This also needs to be done before running push rules on the events as they need
        // to be decorated with sender etc.
        room.addLiveEvents(timelineEventList || [], null, fromCache);
        this.client.processBeaconEvents(room, timelineEventList);
    }

    /**
<<<<<<< HEAD
     * @experimental
     */
    private processThreadEvents(room: Room, threadedEvents: MatrixEvent[]): void {
        return this.client.processThreadEvents(room, threadedEvents);
    }

    // extractRelatedEvents(event: MatrixEvent, events: MatrixEvent[], relatedEvents: MatrixEvent[] = []): MatrixEvent[] {
    //     relatedEvents.push(event);

    //     const parentEventId = event.parentEventId;
    //     const parentEventIndex = events.findIndex(event => event.getId() === parentEventId);

    //     if (parentEventIndex > -1) {
    //         const [relatedEvent] = events.splice(parentEventIndex, 1);
    //         return this.extractRelatedEvents(relatedEvent, events, relatedEvents);
    //     } else {
    //         return relatedEvents;
    //     }
    // }

    /**
=======
>>>>>>> c3d7a497
     * Takes a list of timelineEvents and adds and adds to notifEvents
     * as appropriate.
     * This must be called after the room the events belong to has been stored.
     *
     * @param {Room} room
     * @param {MatrixEvent[]} [timelineEventList] A list of timeline events. Lower index
     * is earlier in time. Higher index is later.
     */
    private processEventsForNotifs(room: Room, timelineEventList: MatrixEvent[]): void {
        // gather our notifications into this.notifEvents
        if (this.client.getNotifTimelineSet()) {
            for (let i = 0; i < timelineEventList.length; i++) {
                const pushActions = this.client.getPushActionsForEvent(timelineEventList[i]);
                if (pushActions && pushActions.notify &&
                    pushActions.tweaks && pushActions.tweaks.highlight) {
                    this.notifEvents.push(timelineEventList[i]);
                }
            }
        }
    }

    /**
     * @return {string}
     */
    private getGuestFilter(): string {
        // Dev note: This used to be conditional to return a filter of 20 events maximum, but
        // the condition never went to the other branch. This is now hardcoded.
        return "{}";
    }

    /**
     * Sets the sync state and emits an event to say so
     * @param {String} newState The new state string
     * @param {Object} data Object of additional data to emit in the event
     */
    private updateSyncState(newState: SyncState, data?: ISyncStateData): void {
        const old = this.syncState;
        this.syncState = newState;
        this.syncStateData = data;
        this.client.emit(ClientEvent.Sync, this.syncState, old, data);
    }

    /**
     * Event handler for the 'online' event
     * This event is generally unreliable and precise behaviour
     * varies between browsers, so we poll for connectivity too,
     * but this might help us reconnect a little faster.
     */
    private onOnline = (): void => {
        debuglog("Browser thinks we are back online");
        this.startKeepAlives(0);
    };
}

function createNewUser(client: MatrixClient, userId: string): User {
    const user = new User(userId);
    client.reEmitter.reEmit(user, [
        UserEvent.AvatarUrl,
        UserEvent.DisplayName,
        UserEvent.Presence,
        UserEvent.CurrentlyActive,
        UserEvent.LastPresenceTs,
    ]);
    return user;
}
<|MERGE_RESOLUTION|>--- conflicted
+++ resolved
@@ -297,10 +297,6 @@
                 }
                 leaveObj.timeline = leaveObj.timeline || {};
                 const events = this.mapSyncEventsFormat(leaveObj.timeline, room);
-<<<<<<< HEAD
-                const [timelineEvents, threadedEvents] = this.client.partitionThreadedEvents(events);
-=======
->>>>>>> c3d7a497
 
                 const stateEvents = this.mapSyncEventsFormat(leaveObj.state, room);
 
@@ -1271,14 +1267,7 @@
                 }
             }
 
-<<<<<<< HEAD
-            const [timelineEvents, threadedEvents] = this.client.partitionThreadedEvents(events);
-
-            this.processRoomEvents(room, stateEvents, timelineEvents, syncEventData.fromCache);
-            this.processThreadEvents(room, threadedEvents);
-=======
             await this.processRoomEvents(room, stateEvents, events, syncEventData.fromCache);
->>>>>>> c3d7a497
 
             // set summary after processing events,
             // because it will trigger a name calculation
@@ -1340,14 +1329,7 @@
             const events = this.mapSyncEventsFormat(leaveObj.timeline, room);
             const accountDataEvents = this.mapSyncEventsFormat(leaveObj.account_data);
 
-<<<<<<< HEAD
-            const [timelineEvents, threadedEvents] = this.client.partitionThreadedEvents(events);
-
-            this.processRoomEvents(room, stateEvents, timelineEvents);
-            this.processThreadEvents(room, threadedEvents);
-=======
             await this.processRoomEvents(room, stateEvents, events);
->>>>>>> c3d7a497
             room.addAccountData(accountDataEvents);
 
             room.recalculate();
@@ -1658,30 +1640,6 @@
     }
 
     /**
-<<<<<<< HEAD
-     * @experimental
-     */
-    private processThreadEvents(room: Room, threadedEvents: MatrixEvent[]): void {
-        return this.client.processThreadEvents(room, threadedEvents);
-    }
-
-    // extractRelatedEvents(event: MatrixEvent, events: MatrixEvent[], relatedEvents: MatrixEvent[] = []): MatrixEvent[] {
-    //     relatedEvents.push(event);
-
-    //     const parentEventId = event.parentEventId;
-    //     const parentEventIndex = events.findIndex(event => event.getId() === parentEventId);
-
-    //     if (parentEventIndex > -1) {
-    //         const [relatedEvent] = events.splice(parentEventIndex, 1);
-    //         return this.extractRelatedEvents(relatedEvent, events, relatedEvents);
-    //     } else {
-    //         return relatedEvents;
-    //     }
-    // }
-
-    /**
-=======
->>>>>>> c3d7a497
      * Takes a list of timelineEvents and adds and adds to notifEvents
      * as appropriate.
      * This must be called after the room the events belong to has been stored.

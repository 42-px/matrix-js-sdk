/*
Copyright 2022 The Matrix.org Foundation C.I.C.

Licensed under the Apache License, Version 2.0 (the "License");
you may not use this file except in compliance with the License.
You may obtain a copy of the License at

    http://www.apache.org/licenses/LICENSE-2.0

Unless required by applicable law or agreed to in writing, software
distributed under the License is distributed on an "AS IS" BASIS,
WITHOUT WARRANTIES OR CONDITIONS OF ANY KIND, either express or implied.
See the License for the specific language governing permissions and
limitations under the License.
*/

import { logger } from "./logger";
<<<<<<< HEAD
import { MatrixClient } from "./client";
=======
import { MatrixError, MatrixClient } from "./matrix";
>>>>>>> 9bdeea0a
import { IndexedToDeviceBatch, ToDeviceBatch, ToDeviceBatchWithTxnId, ToDevicePayload } from "./models/ToDeviceMessage";
import { MatrixScheduler } from "./scheduler";

const MAX_BATCH_SIZE = 20;

/**
 * Maintains a queue of outgoing to-device messages, sending them
 * as soon as the homeserver is reachable.
 */
export class ToDeviceMessageQueue {
    private sending = false;
    private running = true;
    private retryTimeout: ReturnType<typeof setTimeout> | null = null;
    private retryAttempts = 0;

    constructor(private client: MatrixClient) {
    }

    public start(): void {
        this.running = true;
        this.sendQueue();
    }

    public stop(): void {
        this.running = false;
        if (this.retryTimeout !== null) clearTimeout(this.retryTimeout);
        this.retryTimeout = null;
    }

    public async queueBatch(batch: ToDeviceBatch): Promise<void> {
        const batches: ToDeviceBatchWithTxnId[] = [];
        for (let i = 0; i < batch.batch.length; i += MAX_BATCH_SIZE) {
            const batchWithTxnId = {
                eventType: batch.eventType,
                batch: batch.batch.slice(i, i + MAX_BATCH_SIZE),
                txnId: this.client.makeTxnId(),
            };
            batches.push(batchWithTxnId);
            const recips = batchWithTxnId.batch.map((msg) => `${msg.userId}:${msg.deviceId}`);
            logger.info(`Created batch of to-device messages with txn id ${batchWithTxnId.txnId} for ${recips}`);
        }

        await this.client.store.saveToDeviceBatches(batches);
        logger.info(`Enqueued to-device messages with txn ids ${batches.map((batch) => batch.txnId)}`);
        this.sendQueue();
    }

    public sendQueue = async (): Promise<void> => {
        if (this.retryTimeout !== null) clearTimeout(this.retryTimeout);
        this.retryTimeout = null;

        if (this.sending || !this.running) return;

        logger.debug("Attempting to send queued to-device messages");

        this.sending = true;
        let headBatch: IndexedToDeviceBatch | null;
        try {
            while (this.running) {
                headBatch = await this.client.store.getOldestToDeviceBatch();
                if (headBatch === null) break;
                await this.sendBatch(headBatch);
                await this.client.store.removeToDeviceBatch(headBatch.id);
                this.retryAttempts = 0;
            }

            // Make sure we're still running after the async tasks: if not, stop.
            if (!this.running) return;

            logger.debug("All queued to-device messages sent");
        } catch (e) {
            ++this.retryAttempts;
            // eslint-disable-next-line @typescript-eslint/naming-convention
            // eslint-disable-next-line new-cap
            const retryDelay = MatrixScheduler.RETRY_BACKOFF_RATELIMIT(null, this.retryAttempts, <MatrixError>e);
            if (retryDelay === -1) {
                // the scheduler function doesn't differentiate between fatal errors and just getting
                // bored and giving up for now
                if (Math.floor((<MatrixError>e).httpStatus! / 100) === 4) {
                    logger.error("Fatal error when sending to-device message - dropping to-device batch!", e);
                    await this.client.store.removeToDeviceBatch(headBatch!.id);
                } else {
                    logger.info("Automatic retry limit reached for to-device messages.");
                }
                return;
            }

            logger.info(`Failed to send batch of to-device messages. Will retry in ${retryDelay}ms`, e);
            this.retryTimeout = setTimeout(this.sendQueue, retryDelay);
        } finally {
            this.sending = false;
        }
    };

    /**
     * Attempts to send a batch of to-device messages.
     */
    private async sendBatch(batch: IndexedToDeviceBatch): Promise<void> {
        const contentMap: Record<string, Record<string, ToDevicePayload>> = {};
        for (const item of batch.batch) {
            if (!contentMap[item.userId]) {
                contentMap[item.userId] = {};
            }
            contentMap[item.userId][item.deviceId] = item.payload;
        }

        logger.info(
            `Sending batch of ${batch.batch.length} to-device messages with ID ${batch.id} and txnId ${batch.txnId}`,
        );

        await this.client.sendToDevice(batch.eventType, contentMap, batch.txnId);
    }
}<|MERGE_RESOLUTION|>--- conflicted
+++ resolved
@@ -15,11 +15,7 @@
 */
 
 import { logger } from "./logger";
-<<<<<<< HEAD
-import { MatrixClient } from "./client";
-=======
 import { MatrixError, MatrixClient } from "./matrix";
->>>>>>> 9bdeea0a
 import { IndexedToDeviceBatch, ToDeviceBatch, ToDeviceBatchWithTxnId, ToDevicePayload } from "./models/ToDeviceMessage";
 import { MatrixScheduler } from "./scheduler";
 

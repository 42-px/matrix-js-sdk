--- conflicted
+++ resolved
@@ -23,7 +23,7 @@
 import { ISyncStateData, SyncApi } from "./sync";
 import { EventStatus, IContent, IDecryptOptions, IEvent, MatrixEvent } from "./models/event";
 import { StubStore } from "./store/stub";
-import { createNewMatrixCall, MatrixCall, ConstraintsType, getUserMediaContraints, CallType } from "./webrtc/call";
+import { createNewMatrixCall, MatrixCall, CallType } from "./webrtc/call";
 import { Filter, IFilterDefinition } from "./filter";
 import { CallEventHandler } from './webrtc/callEventHandler';
 import * as utils from './utils';
@@ -144,11 +144,8 @@
 import { IPusher, IPusherRequest, IPushRules, PushRuleAction, PushRuleKind, RuleId } from "./@types/PushRules";
 import { IThreepid } from "./@types/threepids";
 import { CryptoStore } from "./crypto/store/base";
-<<<<<<< HEAD
 import { GroupCall } from "./webrtc/groupCall";
-=======
 import { MediaHandler } from "./webrtc/mediaHandler";
->>>>>>> 2daa1ec4
 
 export type Store = IStore;
 export type SessionStore = WebStorageSessionStore;
@@ -704,8 +701,6 @@
     public iceCandidatePoolSize = 0; // XXX: Intended private, used in code.
     public idBaseUrl: string;
     public baseUrl: string;
-    private localAVStreamType: ConstraintsType;
-    private localAVStream: MediaStream;
 
     // Note: these are all `protected` to let downstream consumers make mistakes if they want to.
     // We don't technically support this usage, but have reasons to do this.
@@ -1276,43 +1271,6 @@
      */
     public setSupportsCallTransfer(support: boolean) {
         this.supportsCallTransfer = support;
-    }
-
-    public async getLocalVideoStream() {
-        if (this.localAVStreamType === ConstraintsType.Video) {
-            return this.localAVStream.clone();
-        }
-
-        const constraints = getUserMediaContraints(ConstraintsType.Video);
-        logger.log("Getting user media with constraints", constraints);
-        const mediaStream = await navigator.mediaDevices.getUserMedia(constraints);
-        this.localAVStreamType = ConstraintsType.Video;
-        this.localAVStream = mediaStream;
-        return mediaStream;
-    }
-
-    public async getLocalAudioStream() {
-        if (this.localAVStreamType === ConstraintsType.Audio) {
-            return this.localAVStream.clone();
-        }
-
-        const constraints = getUserMediaContraints(ConstraintsType.Audio);
-        logger.log("Getting user media with constraints", constraints);
-        const mediaStream = await navigator.mediaDevices.getUserMedia(constraints);
-        this.localAVStreamType = ConstraintsType.Audio;
-        this.localAVStream = mediaStream;
-        return mediaStream;
-    }
-
-    public stopLocalMediaStream() {
-        if (this.localAVStream) {
-            for (const track of this.localAVStream.getTracks()) {
-                track.stop();
-            }
-
-            this.localAVStreamType = null;
-            this.localAVStream = null;
-        }
     }
 
     /**

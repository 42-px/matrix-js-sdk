/*
Copyright 2015, 2016 OpenMarket Ltd
Copyright 2017 New Vector Ltd
Copyright 2019, 2020 The Matrix.org Foundation C.I.C.

Licensed under the Apache License, Version 2.0 (the "License");
you may not use this file except in compliance with the License.
You may obtain a copy of the License at

    http://www.apache.org/licenses/LICENSE-2.0

Unless required by applicable law or agreed to in writing, software
distributed under the License is distributed on an "AS IS" BASIS,
WITHOUT WARRANTIES OR CONDITIONS OF ANY KIND, either express or implied.
See the License for the specific language governing permissions and
limitations under the License.
*/

/**
 * This is an internal module. See {@link createNewMatrixCall} for the public API.
 * @module webrtc/call
 */

import { logger } from '../logger';
import { EventEmitter } from 'events';
import * as utils from '../utils';
import { MatrixEvent } from '../models/event';
import { EventType } from '../@types/event';
import { RoomMember } from '../models/room-member';
import { randomString } from '../randomstring';
import {
    MCallReplacesEvent,
    MCallAnswer,
    MCallInviteNegotiate,
    CallCapabilities,
    SDPStreamMetadataPurpose,
    SDPStreamMetadata,
    SDPStreamMetadataKey,
    MCallSDPStreamMetadataChanged,
    MCallSelectAnswer,
    MCAllAssertedIdentity,
    MCallCandidates,
    MCallBase,
    MCallHangupReject,
} from './callEventTypes';
import { CallFeed } from './callFeed';
import { MatrixClient } from "../client";
import { ISendEventResponse } from "../@types/requests";

// events: hangup, error(err), replaced(call), state(state, oldState)

/**
 * Fires whenever an error occurs when call.js encounters an issue with setting up the call.
 * <p>
 * The error given will have a code equal to either `MatrixCall.ERR_LOCAL_OFFER_FAILED` or
 * `MatrixCall.ERR_NO_USER_MEDIA`. `ERR_LOCAL_OFFER_FAILED` is emitted when the local client
 * fails to create an offer. `ERR_NO_USER_MEDIA` is emitted when the user has denied access
 * to their audio/video hardware.
 *
 * @event module:webrtc/call~MatrixCall#"error"
 * @param {Error} err The error raised by MatrixCall.
 * @example
 * matrixCall.on("error", function(err){
 *   console.error(err.code, err);
 * });
 */

interface CallOpts {
    roomId?: string;
    invitee?: string;
    client?: any; // Fix when client is TSified
    forceTURN?: boolean;
    turnServers?: Array<TurnServer>;
    useToDevice?: boolean;
    groupCallId?: string;
}

interface TurnServer {
    urls: Array<string>;
    username?: string;
    password?: string;
    ttl?: number;
}

interface AssertedIdentity {
    id: string;
    displayName: string;
}

export enum CallState {
    Fledgling = 'fledgling',
    InviteSent = 'invite_sent',
    WaitLocalMedia = 'wait_local_media',
    CreateOffer = 'create_offer',
    CreateAnswer = 'create_answer',
    Connecting = 'connecting',
    Connected = 'connected',
    Ringing = 'ringing',
    Ended = 'ended',
}

export enum CallType {
    Voice = 'voice',
    Video = 'video',
}

export enum CallDirection {
    Inbound = 'inbound',
    Outbound = 'outbound',
}

export enum CallParty {
    Local = 'local',
    Remote = 'remote',
}

export enum CallEvent {
    Hangup = 'hangup',
    State = 'state',
    Error = 'error',
    Replaced = 'replaced',

    // The value of isLocalOnHold() has changed
    LocalHoldUnhold = 'local_hold_unhold',
    // The value of isRemoteOnHold() has changed
    RemoteHoldUnhold = 'remote_hold_unhold',
    // backwards compat alias for LocalHoldUnhold: remove in a major version bump
    HoldUnhold = 'hold_unhold',
    // Feeds have changed
    FeedsChanged = 'feeds_changed',

    AssertedIdentityChanged = 'asserted_identity_changed',

    LengthChanged = 'length_changed',

    DataChannel = 'datachannel',
}

export enum CallErrorCode {
    /** The user chose to end the call */
    UserHangup = 'user_hangup',

    /** An error code when the local client failed to create an offer. */
    LocalOfferFailed = 'local_offer_failed',
    /**
     * An error code when there is no local mic/camera to use. This may be because
     * the hardware isn't plugged in, or the user has explicitly denied access.
     */
    NoUserMedia = 'no_user_media',

    /**
     * Error code used when a call event failed to send
     * because unknown devices were present in the room
     */
    UnknownDevices = 'unknown_devices',

    /**
     * Error code used when we fail to send the invite
     * for some reason other than there being unknown devices
     */
    SendInvite = 'send_invite',

    /**
     * An answer could not be created
     */
    CreateAnswer = 'create_answer',

    /**
     * Error code used when we fail to send the answer
     * for some reason other than there being unknown devices
     */
    SendAnswer = 'send_answer',

    /**
     * The session description from the other side could not be set
     */
    SetRemoteDescription = 'set_remote_description',

    /**
     * The session description from this side could not be set
     */
    SetLocalDescription = 'set_local_description',

    /**
     * A different device answered the call
     */
    AnsweredElsewhere = 'answered_elsewhere',

    /**
     * No media connection could be established to the other party
     */
    IceFailed = 'ice_failed',

    /**
     * The invite timed out whilst waiting for an answer
     */
    InviteTimeout = 'invite_timeout',

    /**
     * The call was replaced by another call
     */
    Replaced = 'replaced',

    /**
     * Signalling for the call could not be sent (other than the initial invite)
     */
    SignallingFailed = 'signalling_timeout',

    /**
     * The remote party is busy
     */
    UserBusy = 'user_busy',

    /**
     * We transferred the call off to somewhere else
     */
    Transfered = 'transferred',
}

/**
 * The version field that we set in m.call.* events
 */
const VOIP_PROTO_VERSION = 1;

/** The fallback ICE server to use for STUN or TURN protocols. */
const FALLBACK_ICE_SERVER = 'stun:turn.matrix.org';

/** The length of time a call can be ringing for. */
const CALL_TIMEOUT_MS = 60000;

export class CallError extends Error {
    code: string;

    constructor(code: CallErrorCode, msg: string, err: Error) {
        // Still don't think there's any way to have proper nested errors
        super(msg + ": " + err);

        this.code = code;
    }
}

export function genCallID(): string {
    return Date.now().toString() + randomString(16);
}

/**
 * Construct a new Matrix Call.
 * @constructor
 * @param {Object} opts Config options.
 * @param {string} opts.roomId The room ID for this call.
 * @param {Object} opts.webRtc The WebRTC globals from the browser.
 * @param {boolean} opts.forceTURN whether relay through TURN should be forced.
 * @param {Object} opts.URL The URL global.
 * @param {Array<Object>} opts.turnServers Optional. A list of TURN servers.
 * @param {MatrixClient} opts.client The Matrix Client instance to send events to.
 */
export class MatrixCall extends EventEmitter {
    public roomId: string;
    public callId: string;
    public invitee?: string;
    public state = CallState.Fledgling;
    public hangupParty: CallParty;
    public hangupReason: string;
    public direction: CallDirection;
    public ourPartyId: string;

    private client: MatrixClient;
    private forceTURN: boolean;
    private turnServers: Array<TurnServer>;
    // A queue for candidates waiting to go out.
    // We try to amalgamate candidates into a single candidate message where
    // possible
    private candidateSendQueue: Array<RTCIceCandidate> = [];
    private candidateSendTries = 0;
    private sentEndOfCandidates = false;
    private peerConn: RTCPeerConnection;
    private feeds: Array<CallFeed> = [];
    private usermediaSenders: Array<RTCRtpSender> = [];
    private screensharingSenders: Array<RTCRtpSender> = [];
    private inviteOrAnswerSent = false;
    private waitForLocalAVStream: boolean;
    private successor: MatrixCall;
    private opponentMember: RoomMember;
    private opponentVersion: number | string;
    // The party ID of the other side: undefined if we haven't chosen a partner
    // yet, null if we have but they didn't send a party ID.
    private opponentPartyId: string;
    private opponentCaps: CallCapabilities;
    private inviteTimeout: number;
    private iceDisconnectedTimeout: number;

    // The logic of when & if a call is on hold is nontrivial and explained in is*OnHold
    // This flag represents whether we want the other party to be on hold
    private remoteOnHold = false;

    // the stats for the call at the point it ended. We can't get these after we
    // tear the call down, so we just grab a snapshot before we stop the call.
    // The typescript definitions have this type as 'any' :(
    private callStatsAtEnd: any[];

    // Perfect negotiation state: https://www.w3.org/TR/webrtc/#perfect-negotiation-example
    private makingOffer = false;
    private ignoreOffer: boolean;

    // If candidates arrive before we've picked an opponent (which, in particular,
    // will happen if the opponent sends candidates eagerly before the user answers
    // the call) we buffer them up here so we can then add the ones from the party we pick
    private remoteCandidateBuffer = new Map<string, RTCIceCandidate[]>();

    private remoteAssertedIdentity: AssertedIdentity;

    private remoteSDPStreamMetadata: SDPStreamMetadata;

    private callLengthInterval: number;
    private callLength = 0;

    private useToDevice: boolean;
    public groupCallId: string;

    // Whether to stop local media when the call ends. We do not want to do this
    // in group calls where the media is supplied by the group call. Doing this
    // in a group call would result in breaking all the other calls
    private stopLocalMediaOnEnd = true;

    constructor(opts: CallOpts) {
        super();
        this.roomId = opts.roomId;
        this.invitee = opts.invitee;
        this.client = opts.client;
        this.forceTURN = opts.forceTURN;
        this.ourPartyId = this.client.deviceId;
        this.useToDevice = opts.useToDevice;
        this.groupCallId = opts.groupCallId;
        // Array of Objects with urls, username, credential keys
        this.turnServers = opts.turnServers || [];
        if (this.turnServers.length === 0 && this.client.isFallbackICEServerAllowed()) {
            this.turnServers.push({
                urls: [FALLBACK_ICE_SERVER],
            });
        }
        for (const server of this.turnServers) {
            utils.checkObjectHasKeys(server, ["urls"]);
        }
        this.callId = genCallID();
    }

    /**
     * Place a voice call to this room.
     * @throws If you have not specified a listener for 'error' events.
     */
    public async placeVoiceCall(): Promise<void> {
        await this.placeCall(true, false);
    }

    /**
     * Place a video call to this room.
     * @throws If you have not specified a listener for 'error' events.
     */
    public async placeVideoCall(): Promise<void> {
        await this.placeCall(true, true);
    }

    /**
     * Create a datachannel using this call's peer connection.
     * @param label A human readable label for this datachannel
     * @param options An object providing configuration options for the data channel.
     */
    public createDataChannel(label: string, options: RTCDataChannelInit) {
        const dataChannel = this.peerConn.createDataChannel(label, options);
        this.emit(CallEvent.DataChannel, dataChannel);
        logger.debug("created data channel");
        return dataChannel;
    }

    public getOpponentMember(): RoomMember {
        return this.opponentMember;
    }

    public opponentCanBeTransferred(): boolean {
        return Boolean(this.opponentCaps && this.opponentCaps["m.call.transferee"]);
    }

    public opponentSupportsDTMF(): boolean {
        return Boolean(this.opponentCaps && this.opponentCaps["m.call.dtmf"]);
    }

    public getRemoteAssertedIdentity(): AssertedIdentity {
        return this.remoteAssertedIdentity;
    }

    public get type(): CallType {
        return (this.hasLocalUserMediaVideoTrack || this.hasRemoteUserMediaVideoTrack)
            ? CallType.Video
            : CallType.Voice;
    }

    public get hasLocalUserMediaVideoTrack(): boolean {
        return this.localUsermediaStream?.getVideoTracks().length > 0;
    }

    public get hasRemoteUserMediaVideoTrack(): boolean {
        return this.getRemoteFeeds().some((feed) => {
            return (
                feed.purpose === SDPStreamMetadataPurpose.Usermedia &&
                feed.stream.getVideoTracks().length > 0
            );
        });
    }

    public get hasLocalUserMediaAudioTrack(): boolean {
        return this.localUsermediaStream?.getAudioTracks().length > 0;
    }

    public get hasRemoteUserMediaAudioTrack(): boolean {
        return this.getRemoteFeeds().some((feed) => {
            return (
                feed.purpose === SDPStreamMetadataPurpose.Usermedia &&
                feed.stream.getAudioTracks().length > 0
            );
        });
    }

    public get localUsermediaFeed(): CallFeed {
        return this.getLocalFeeds().find((feed) => feed.purpose === SDPStreamMetadataPurpose.Usermedia);
    }

    public get localScreensharingFeed(): CallFeed {
        return this.getLocalFeeds().find((feed) => feed.purpose === SDPStreamMetadataPurpose.Screenshare);
    }

    public get localUsermediaStream(): MediaStream {
        return this.localUsermediaFeed?.stream;
    }

    public get localScreensharingStream(): MediaStream {
        return this.localScreensharingFeed?.stream;
    }

    public get remoteUsermediaFeed(): CallFeed {
        return this.getRemoteFeeds().find((feed) => feed.purpose === SDPStreamMetadataPurpose.Usermedia);
    }

    public get remoteScreensharingFeed(): CallFeed {
        return this.getRemoteFeeds().find((feed) => feed.purpose === SDPStreamMetadataPurpose.Screenshare);
    }

    public get remoteUsermediaStream(): MediaStream {
        return this.remoteUsermediaFeed?.stream;
    }

    public get remoteScreensharingStream(): MediaStream {
        return this.remoteScreensharingFeed?.stream;
    }

    private getFeedByStreamId(streamId: string): CallFeed {
        return this.getFeeds().find((feed) => feed.stream.id === streamId);
    }

    /**
     * Returns an array of all CallFeeds
     * @returns {Array<CallFeed>} CallFeeds
     */
    public getFeeds(): Array<CallFeed> {
        return this.feeds;
    }

    /**
     * Returns an array of all local CallFeeds
     * @returns {Array<CallFeed>} local CallFeeds
     */
    public getLocalFeeds(): Array<CallFeed> {
        return this.feeds.filter((feed) => feed.isLocal());
    }

    /**
     * Returns an array of all remote CallFeeds
     * @returns {Array<CallFeed>} remote CallFeeds
     */
    public getRemoteFeeds(): Array<CallFeed> {
        return this.feeds.filter((feed) => !feed.isLocal());
    }

    /**
     * Generates and returns localSDPStreamMetadata
     * @returns {SDPStreamMetadata} localSDPStreamMetadata
     */
    private getLocalSDPStreamMetadata(): SDPStreamMetadata {
        const metadata: SDPStreamMetadata = {};
        for (const localFeed of this.getLocalFeeds()) {
            metadata[localFeed.stream.id] = {
                purpose: localFeed.purpose,
                audio_muted: localFeed.isAudioMuted(),
                video_muted: localFeed.isVideoMuted(),
            };
        }
        logger.debug("Got local SDPStreamMetadata", metadata);
        return metadata;
    }

    /**
     * Returns true if there are no incoming feeds,
     * otherwise returns false
     * @returns {boolean} no incoming feeds
     */
    public noIncomingFeeds(): boolean {
        return !this.feeds.some((feed) => !feed.isLocal());
    }

    private pushRemoteFeed(stream: MediaStream): void {
        // Fallback to old behavior if the other side doesn't support SDPStreamMetadata
        if (!this.opponentSupportsSDPStreamMetadata()) {
            this.pushRemoteFeedWithoutMetadata(stream);
            return;
        }

        const userId = this.getOpponentMember().userId;
        const purpose = this.remoteSDPStreamMetadata[stream.id].purpose;
        const audioMuted = this.remoteSDPStreamMetadata[stream.id].audio_muted;
        const videoMuted = this.remoteSDPStreamMetadata[stream.id].video_muted;

        if (!purpose) {
            logger.warn(`Ignoring stream with id ${stream.id} because we didn't get any metadata about it`);
            return;
        }

        // Try to find a feed with the same purpose as the new stream,
        // if we find it replace the old stream with the new one
        const existingFeed = this.getRemoteFeeds().find((feed) => feed.purpose === purpose);
        if (existingFeed) {
            existingFeed.setNewStream(stream);
        } else {
            this.feeds.push(new CallFeed({
                client: this.client,
                roomId: this.roomId,
                userId,
                stream,
                purpose,
                audioMuted,
                videoMuted,
            }));
            this.emit(CallEvent.FeedsChanged, this.feeds);
        }

        logger.info(`Pushed remote stream (id="${stream.id}", active="${stream.active}", purpose=${purpose})`);
    }

    /**
     * This method is used ONLY if the other client doesn't support sending SDPStreamMetadata
     */
    private pushRemoteFeedWithoutMetadata(stream: MediaStream): void {
        const userId = this.getOpponentMember().userId;
        // We can guess the purpose here since the other client can only send one stream
        const purpose = SDPStreamMetadataPurpose.Usermedia;
        const oldRemoteStream = this.feeds.find((feed) => !feed.isLocal())?.stream;

        // Note that we check by ID and always set the remote stream: Chrome appears
        // to make new stream objects when transceiver directionality is changed and the 'active'
        // status of streams change - Dave
        // If we already have a stream, check this stream has the same id
        if (oldRemoteStream && stream.id !== oldRemoteStream.id) {
            logger.warn(`Ignoring new stream ID ${stream.id}: we already have stream ID ${oldRemoteStream.id}`);
            return;
        }

        // Try to find a feed with the same stream id as the new stream,
        // if we find it replace the old stream with the new one
        const feed = this.getFeedByStreamId(stream.id);
        if (feed) {
            feed.setNewStream(stream);
        } else {
            this.feeds.push(new CallFeed({
                client: this.client,
                roomId: this.roomId,
                audioMuted: false,
                videoMuted: false,
                userId,
                stream,
                purpose,
            }));
            this.emit(CallEvent.FeedsChanged, this.feeds);
        }

        logger.info(`Pushed remote stream (id="${stream.id}", active="${stream.active}")`);
    }

    private pushNewLocalFeed(stream: MediaStream, purpose: SDPStreamMetadataPurpose, addToPeerConnection = true): void {
        const userId = this.client.getUserId();

        // TODO: Find out what is going on here
        // why do we enable audio (and only audio) tracks here? -- matthew
        setTracksEnabled(stream.getAudioTracks(), true);

        // We try to replace an existing feed if there already is one with the same purpose
        const existingFeed = this.getLocalFeeds().find((feed) => feed.purpose === purpose);
        if (existingFeed) {
            existingFeed.setNewStream(stream);
        } else {
<<<<<<< HEAD
            const callFeed = new CallFeed(stream, userId, purpose, this.client, this.roomId, false, false);
            this.pushLocalFeed(callFeed, addToPeerConnection);
=======
            this.feeds.push(new CallFeed({
                client: this.client,
                roomId: this.roomId,
                audioMuted: false,
                videoMuted: false,
                userId,
                stream,
                purpose,
            }));
            this.emit(CallEvent.FeedsChanged, this.feeds);
>>>>>>> 08aa7803
        }
    }

    /**
     * Pushes supplied feed to the call
     * @param {CallFeed} callFeed to push
     * @param {boolean} addToPeerConnection whether to add the tracks to the peer connection
     */
    public pushLocalFeed(callFeed: CallFeed, addToPeerConnection = true): void {
        this.feeds.push(callFeed);

        if (addToPeerConnection) {
            const senderArray = callFeed.purpose === SDPStreamMetadataPurpose.Usermedia ?
                this.usermediaSenders : this.screensharingSenders;
            // Empty the array
            senderArray.splice(0, senderArray.length);

            for (const track of callFeed.stream.getTracks()) {
                logger.info(
                    `Adding track (` +
                    `id="${track.id}", ` +
                    `kind="${track.kind}", ` +
                    `streamId="${callFeed.stream}", ` +
                    `streamPurpose="${callFeed.purpose}"` +
                    `) to peer connection`,
                );
                senderArray.push(this.peerConn.addTrack(track, callFeed.stream));
            }
        }

        logger.info(
            `Pushed local stream `+
            `(id="${callFeed.stream.id}", `+
            `active="${callFeed.stream.active}", `+
            `purpose="${callFeed.purpose}")`,
        );

        this.emit(CallEvent.FeedsChanged, this.feeds);
    }

    private deleteAllFeeds(): void {
        for (const feed of this.feeds) {
            if (!feed.isLocal() || this.stopLocalMediaOnEnd) {
                feed.dispose();
            }
        }

        this.feeds = [];
        this.emit(CallEvent.FeedsChanged, this.feeds);
    }

    private deleteFeedByStream(stream: MediaStream): void {
        logger.debug(`Removing feed with stream id ${stream.id}`);

        const feed = this.getFeedByStreamId(stream.id);
        if (!feed) {
            logger.warn(`Didn't find the feed with stream id ${stream.id} to delete`);
            return;
        }

        feed.dispose();
        this.feeds.splice(this.feeds.indexOf(feed), 1);
        this.emit(CallEvent.FeedsChanged, this.feeds);
    }

    // The typescript definitions have this type as 'any' :(
    public async getCurrentCallStats(): Promise<any[]> {
        if (this.callHasEnded()) {
            return this.callStatsAtEnd;
        }

        return this.collectCallStats();
    }

    private async collectCallStats(): Promise<any[]> {
        // This happens when the call fails before it starts.
        // For example when we fail to get capture sources
        if (!this.peerConn) return;

        const statsReport = await this.peerConn.getStats();
        const stats = [];
        for (const item of statsReport) {
            stats.push(item[1]);
        }

        return stats;
    }

    /**
     * Configure this call from an invite event. Used by MatrixClient.
     * @param {MatrixEvent} event The m.call.invite event
     */
    public async initWithInvite(event: MatrixEvent): Promise<void> {
        const invite = event.getContent<MCallInviteNegotiate>();
        this.direction = CallDirection.Inbound;

        // make sure we have valid turn creds. Unless something's gone wrong, it should
        // poll and keep the credentials valid so this should be instant.
        const haveTurnCreds = await this.client.checkTurnServers();
        if (!haveTurnCreds) {
            logger.warn("Failed to get TURN credentials! Proceeding with call anyway...");
        }

        const sdpStreamMetadata = invite[SDPStreamMetadataKey];
        if (sdpStreamMetadata) {
            this.updateRemoteSDPStreamMetadata(sdpStreamMetadata);
        } else {
            logger.debug("Did not get any SDPStreamMetadata! Can not send/receive multiple streams");
        }

        this.peerConn = this.createPeerConnection();
        // we must set the party ID before await-ing on anything: the call event
        // handler will start giving us more call events (eg. candidates) so if
        // we haven't set the party ID, we'll ignore them.
        this.chooseOpponent(event);
        try {
            await this.peerConn.setRemoteDescription(invite.offer);
            await this.addBufferedIceCandidates();
        } catch (e) {
            logger.debug("Failed to set remote description", e);
            this.terminate(CallParty.Local, CallErrorCode.SetRemoteDescription, false);
            return;
        }

        const remoteStream = this.feeds.find((feed) => !feed.isLocal())?.stream;

        // According to previous comments in this file, firefox at some point did not
        // add streams until media started arriving on them. Testing latest firefox
        // (81 at time of writing), this is no longer a problem, so let's do it the correct way.
        if (!remoteStream || remoteStream.getTracks().length === 0) {
            logger.error("No remote stream or no tracks after setting remote description!");
            this.terminate(CallParty.Local, CallErrorCode.SetRemoteDescription, false);
            return;
        }

        this.setState(CallState.Ringing);

        if (event.getLocalAge()) {
            setTimeout(() => {
                if (this.state == CallState.Ringing) {
                    logger.debug("Call invite has expired. Hanging up.");
                    this.hangupParty = CallParty.Remote; // effectively
                    this.setState(CallState.Ended);
                    this.stopAllMedia();
                    if (this.peerConn.signalingState != 'closed') {
                        this.peerConn.close();
                    }
                    this.emit(CallEvent.Hangup);
                }
            }, invite.lifetime - event.getLocalAge());
        }
    }

    /**
     * Configure this call from a hangup or reject event. Used by MatrixClient.
     * @param {MatrixEvent} event The m.call.hangup event
     */
    public initWithHangup(event: MatrixEvent): void {
        // perverse as it may seem, sometimes we want to instantiate a call with a
        // hangup message (because when getting the state of the room on load, events
        // come in reverse order and we want to remember that a call has been hung up)
        this.setState(CallState.Ended);
    }

    private shouldAnswerWithMediaType(
        wantedValue: boolean | undefined, valueOfTheOtherSide: boolean | undefined, type: "audio" | "video",
    ): boolean {
        if (wantedValue && !valueOfTheOtherSide) {
            // TODO: Figure out how to do this
            logger.warn(`Unable to answer with ${type} because the other side isn't sending it either.`);
            return false;
        } else if (
            !utils.isNullOrUndefined(wantedValue) &&
            wantedValue !== valueOfTheOtherSide &&
            !this.opponentSupportsSDPStreamMetadata()
        ) {
            logger.warn(
                `Unable to answer with ${type}=${wantedValue} because the other side doesn't support it. ` +
                `Answering with ${type}=${valueOfTheOtherSide}.`,
            );
            return valueOfTheOtherSide;
        }
        return wantedValue ?? valueOfTheOtherSide;
    }

    /**
     * Answer a call.
     */
    public async answer(audio?: boolean, video?: boolean): Promise<void> {
        if (this.inviteOrAnswerSent) return;
        // TODO: Figure out how to do this
        if (audio === false && video === false) throw new Error("You CANNOT answer a call without media");

        if (!this.localUsermediaStream && !this.waitForLocalAVStream) {
            this.setState(CallState.WaitLocalMedia);
            this.waitForLocalAVStream = true;

            try {
                const mediaStream = await this.client.getMediaHandler().getUserMediaStream(
                    this.shouldAnswerWithMediaType(audio, this.hasRemoteUserMediaAudioTrack, "audio"),
                    this.shouldAnswerWithMediaType(video, this.hasRemoteUserMediaVideoTrack, "video"),
                );
                this.waitForLocalAVStream = false;
                const callFeed = new CallFeed(
                    mediaStream,
                    this.client.getUserId(),
                    SDPStreamMetadataPurpose.Usermedia,
                    this.client,
                    this.roomId,
                    audio,
                    video,
                );
                this.answerWithCallFeeds([callFeed], true);
            } catch (e) {
                this.getUserMediaFailed(e);
                return;
            }
        } else if (this.waitForLocalAVStream) {
            this.setState(CallState.WaitLocalMedia);
        }
    }

    public answerWithCallFeeds(callFeeds: CallFeed[], stopLocalMediaOnEnd?: boolean): void {
        if (this.inviteOrAnswerSent) return;

        logger.debug(`Answering call ${this.callId}`);

        this.stopLocalMediaOnEnd = stopLocalMediaOnEnd;

        this.gotCallFeedsForAnswer(callFeeds);
    }

    /**
     * Replace this call with a new call, e.g. for glare resolution. Used by
     * MatrixClient.
     * @param {MatrixCall} newCall The new call.
     */
    public replacedBy(newCall: MatrixCall): void {
        if (this.state === CallState.WaitLocalMedia) {
            logger.debug("Telling new call to wait for local media");
            newCall.waitForLocalAVStream = true;
        } else if ([CallState.CreateOffer, CallState.InviteSent].includes(this.state)) {
            logger.debug("Handing local stream to new call");
            newCall.gotCallFeedsForAnswer(this.getLocalFeeds());
        }
        this.successor = newCall;
        this.emit(CallEvent.Replaced, newCall);
        this.hangup(CallErrorCode.Replaced, true);
    }

    /**
     * Hangup a call.
     * @param {string} reason The reason why the call is being hung up.
     * @param {boolean} suppressEvent True to suppress emitting an event.
     */
    public hangup(reason: CallErrorCode, suppressEvent: boolean): void {
        if (this.callHasEnded()) return;

        logger.debug("Ending call " + this.callId);
        this.terminate(CallParty.Local, reason, !suppressEvent);
        // We don't want to send hangup here if we didn't even get to sending an invite
        if (this.state === CallState.WaitLocalMedia) return;
        const content = {};
        // Don't send UserHangup reason to older clients
        if ((this.opponentVersion && this.opponentVersion >= 1) || reason !== CallErrorCode.UserHangup) {
            content["reason"] = reason;
        }
        this.sendVoipEvent(EventType.CallHangup, content);
    }

    /**
     * Reject a call
     * This used to be done by calling hangup, but is a separate method and protocol
     * event as of MSC2746.
     */
    public reject(): void {
        if (this.state !== CallState.Ringing) {
            throw Error("Call must be in 'ringing' state to reject!");
        }

        if (this.opponentVersion < 1) {
            logger.info(
                `Opponent version is less than 1 (${this.opponentVersion}): sending hangup instead of reject`,
            );
            this.hangup(CallErrorCode.UserHangup, true);
            return;
        }

        logger.debug("Rejecting call: " + this.callId);
        this.terminate(CallParty.Local, CallErrorCode.UserHangup, true);
        this.sendVoipEvent(EventType.CallReject, {});
    }

    /**
     * Adds an audio and/or video track - upgrades the call
     * @param {boolean} audio should add an audio track
     * @param {boolean} video should add an video track
     */
    private async upgradeCall(
        audio: boolean, video: boolean,
    ): Promise<void> {
        // We don't do call downgrades
        if (!audio && !video) return;
        if (!this.opponentSupportsSDPStreamMetadata()) return;

        try {
            const upgradeAudio = audio && !this.hasLocalUserMediaAudioTrack;
            const upgradeVideo = video && !this.hasLocalUserMediaVideoTrack;
            logger.debug(`Upgrading call: audio?=${upgradeAudio} video?=${upgradeVideo}`);

            const stream = await this.client.getMediaHandler().getUserMediaStream(upgradeAudio, upgradeVideo);
            if (upgradeAudio && upgradeVideo) {
                if (this.hasLocalUserMediaAudioTrack) return;
                if (this.hasLocalUserMediaVideoTrack) return;

                this.pushNewLocalFeed(stream, SDPStreamMetadataPurpose.Usermedia);
            } else if (upgradeAudio) {
                if (this.hasLocalUserMediaAudioTrack) return;

                const audioTrack = stream.getAudioTracks()[0];
                this.localUsermediaStream.addTrack(audioTrack);
                this.peerConn.addTrack(audioTrack, this.localUsermediaStream);
            } else if (upgradeVideo) {
                if (this.hasLocalUserMediaVideoTrack) return;

                const videoTrack = stream.getVideoTracks()[0];
                this.localUsermediaStream.addTrack(videoTrack);
                this.peerConn.addTrack(videoTrack, this.localUsermediaStream);
            }
        } catch (error) {
            logger.error("Failed to upgrade the call", error);
            this.emit(CallEvent.Error,
                new CallError(CallErrorCode.NoUserMedia, "Failed to get camera access: ", error),
            );
        }
    }

    /**
     * Returns true if this.remoteSDPStreamMetadata is defined, otherwise returns false
     * @returns {boolean} can screenshare
     */
    public opponentSupportsSDPStreamMetadata(): boolean {
        return Boolean(this.remoteSDPStreamMetadata);
    }

    /**
     * If there is a screensharing stream returns true, otherwise returns false
     * @returns {boolean} is screensharing
     */
    public isScreensharing(): boolean {
        return Boolean(this.localScreensharingStream);
    }

    /**
     * Starts/stops screensharing
     * @param enabled the desired screensharing state
     * @param {string} desktopCapturerSourceId optional id of the desktop capturer source to use
     * @returns {boolean} new screensharing state
     */
    public async setScreensharingEnabled(
        enabled: boolean, desktopCapturerSourceId?: string,
    ): Promise<boolean> {
        // Skip if there is nothing to do
        if (enabled && this.isScreensharing()) {
            logger.warn(`There is already a screensharing stream - there is nothing to do!`);
            return true;
        } else if (!enabled && !this.isScreensharing()) {
            logger.warn(`There already isn't a screensharing stream - there is nothing to do!`);
            return false;
        }

        // Fallback to replaceTrack()
        if (!this.opponentSupportsSDPStreamMetadata()) {
            return await this.setScreensharingEnabledWithoutMetadataSupport(enabled, desktopCapturerSourceId);
        }

        logger.debug(`Set screensharing enabled? ${enabled}`);
        if (enabled) {
            try {
                const stream = await this.client.getMediaHandler().getScreensharingStream(desktopCapturerSourceId);
                if (!stream) return false;
                this.pushNewLocalFeed(stream, SDPStreamMetadataPurpose.Screenshare);
                return true;
            } catch (err) {
                this.emit(CallEvent.Error,
                    new CallError(CallErrorCode.NoUserMedia, "Failed to get screen-sharing stream: ", err),
                );
                return false;
            }
        } else {
            for (const sender of this.screensharingSenders) {
                this.peerConn.removeTrack(sender);
            }
            this.client.getMediaHandler().stopScreensharingStream(this.localScreensharingStream);
            this.deleteFeedByStream(this.localScreensharingStream);
            return false;
        }
    }

    /**
     * Starts/stops screensharing
     * Should be used ONLY if the opponent doesn't support SDPStreamMetadata
     * @param enabled the desired screensharing state
     * @param {string} desktopCapturerSourceId optional id of the desktop capturer source to use
     * @returns {boolean} new screensharing state
     */
    private async setScreensharingEnabledWithoutMetadataSupport(
        enabled: boolean, desktopCapturerSourceId?: string,
    ): Promise<boolean> {
        logger.debug(`Set screensharing enabled? ${enabled} using replaceTrack()`);
        if (enabled) {
            try {
                const stream = await this.client.getMediaHandler().getScreensharingStream(desktopCapturerSourceId);
                if (!stream) return false;

                const track = stream.getTracks().find((track) => {
                    return track.kind === "video";
                });
                const sender = this.usermediaSenders.find((sender) => {
                    return sender.track?.kind === "video";
                });
                sender.replaceTrack(track);

                this.pushNewLocalFeed(stream, SDPStreamMetadataPurpose.Screenshare, false);

                return true;
            } catch (err) {
                this.emit(CallEvent.Error,
                    new CallError(CallErrorCode.NoUserMedia, "Failed to get screen-sharing stream: ", err),
                );
                return false;
            }
        } else {
            const track = this.localUsermediaStream.getTracks().find((track) => {
                return track.kind === "video";
            });
            const sender = this.usermediaSenders.find((sender) => {
                return sender.track?.kind === "video";
            });
            sender.replaceTrack(track);

            this.client.getMediaHandler().stopScreensharingStream(this.localScreensharingStream);
            this.deleteFeedByStream(this.localScreensharingStream);

            return false;
        }
    }

    /**
     * Set whether our outbound video should be muted or not.
     * @param {boolean} muted True to mute the outbound video.
     * @returns the new mute state
     */
    public async setLocalVideoMuted(muted: boolean): Promise<boolean> {
        if (!this.hasLocalUserMediaVideoTrack && !muted) {
            await this.upgradeCall(false, true);
            return this.isLocalVideoMuted();
        }
        this.localUsermediaFeed?.setVideoMuted(muted);
        this.updateMuteStatus();
        return this.isLocalVideoMuted();
    }

    /**
     * Check if local video is muted.
     *
     * If there are multiple video tracks, <i>all</i> of the tracks need to be muted
     * for this to return true. This means if there are no video tracks, this will
     * return true.
     * @return {Boolean} True if the local preview video is muted, else false
     * (including if the call is not set up yet).
     */
    public isLocalVideoMuted(): boolean {
        return this.localUsermediaFeed?.isVideoMuted();
    }

    /**
     * Set whether the microphone should be muted or not.
     * @param {boolean} muted True to mute the mic.
     * @returns the new mute state
     */
    public async setMicrophoneMuted(muted: boolean): Promise<boolean> {
        if (!this.hasLocalUserMediaAudioTrack && !muted) {
            await this.upgradeCall(true, false);
            return this.isMicrophoneMuted();
        }
        this.localUsermediaFeed?.setAudioMuted(muted);
        this.updateMuteStatus();
        return this.isMicrophoneMuted();
    }

    /**
     * Check if the microphone is muted.
     *
     * If there are multiple audio tracks, <i>all</i> of the tracks need to be muted
     * for this to return true. This means if there are no audio tracks, this will
     * return true.
     * @return {Boolean} True if the mic is muted, else false (including if the call
     * is not set up yet).
     */
    public isMicrophoneMuted(): boolean {
        return this.localUsermediaFeed?.isAudioMuted();
    }

    /**
     * @returns true if we have put the party on the other side of the call on hold
     * (that is, we are signalling to them that we are not listening)
     */
    public isRemoteOnHold(): boolean {
        return this.remoteOnHold;
    }

    public setRemoteOnHold(onHold: boolean): void {
        if (this.isRemoteOnHold() === onHold) return;
        this.remoteOnHold = onHold;

        for (const transceiver of this.peerConn.getTransceivers()) {
            // We don't send hold music or anything so we're not actually
            // sending anything, but sendrecv is fairly standard for hold and
            // it makes it a lot easier to figure out who's put who on hold.
            transceiver.direction = onHold ? 'sendonly' : 'sendrecv';
        }
        this.updateMuteStatus();

        this.emit(CallEvent.RemoteHoldUnhold, this.remoteOnHold);
    }

    /**
     * Indicates whether we are 'on hold' to the remote party (ie. if true,
     * they cannot hear us).
     * @returns true if the other party has put us on hold
     */
    public isLocalOnHold(): boolean {
        if (this.state !== CallState.Connected) return false;

        let callOnHold = true;

        // We consider a call to be on hold only if *all* the tracks are on hold
        // (is this the right thing to do?)
        for (const transceiver of this.peerConn.getTransceivers()) {
            const trackOnHold = ['inactive', 'recvonly'].includes(transceiver.currentDirection);

            if (!trackOnHold) callOnHold = false;
        }

        return callOnHold;
    }

    /**
     * Sends a DTMF digit to the other party
     * @param digit The digit (nb. string - '#' and '*' are dtmf too)
     */
    public sendDtmfDigit(digit: string): void {
        for (const sender of this.peerConn.getSenders()) {
            if (sender.track.kind === 'audio' && sender.dtmf) {
                sender.dtmf.insertDTMF(digit);
                return;
            }
        }

        throw new Error("Unable to find a track to send DTMF on");
    }

    private updateMuteStatus(): void {
        this.sendVoipEvent(EventType.CallSDPStreamMetadataChangedPrefix, {
            [SDPStreamMetadataKey]: this.getLocalSDPStreamMetadata(),
        });

        const micShouldBeMuted = this.localUsermediaFeed?.isAudioMuted() || this.remoteOnHold;
        const vidShouldBeMuted = this.localUsermediaFeed?.isVideoMuted() || this.remoteOnHold;

        setTracksEnabled(this.localUsermediaStream.getAudioTracks(), !micShouldBeMuted);
        setTracksEnabled(this.localUsermediaStream.getVideoTracks(), !vidShouldBeMuted);
    }

    private gotCallFeedsForInvite(callFeeds: CallFeed[]): void {
        if (this.successor) {
            this.successor.gotCallFeedsForAnswer(callFeeds);
            return;
        }
        if (this.callHasEnded()) {
            this.stopAllMedia();
            return;
        }

        for (const feed of callFeeds) {
            this.pushLocalFeed(feed);
        }
        this.setState(CallState.CreateOffer);

        logger.debug("gotUserMediaForInvite");
        // Now we wait for the negotiationneeded event
    }

    private async sendAnswer(): Promise<void> {
        const answerContent = {
            answer: {
                sdp: this.peerConn.localDescription.sdp,
                // type is now deprecated as of Matrix VoIP v1, but
                // required to still be sent for backwards compat
                type: this.peerConn.localDescription.type,
            },
            [SDPStreamMetadataKey]: this.getLocalSDPStreamMetadata(),
        } as MCallAnswer;

        answerContent.capabilities = {
            'm.call.transferee': this.client.supportsCallTransfer,
            'm.call.dtmf': false,
        };

        // We have just taken the local description from the peerConn which will
        // contain all the local candidates added so far, so we can discard any candidates
        // we had queued up because they'll be in the answer.
        logger.info(`Discarding ${this.candidateSendQueue.length} candidates that will be sent in answer`);
        this.candidateSendQueue = [];

        try {
            await this.sendVoipEvent(EventType.CallAnswer, answerContent);
            // If this isn't the first time we've tried to send the answer,
            // we may have candidates queued up, so send them now.
            this.inviteOrAnswerSent = true;
        } catch (error) {
            // We've failed to answer: back to the ringing state
            this.setState(CallState.Ringing);
            this.client.cancelPendingEvent(error.event);

            let code = CallErrorCode.SendAnswer;
            let message = "Failed to send answer";
            if (error.name == 'UnknownDeviceError') {
                code = CallErrorCode.UnknownDevices;
                message = "Unknown devices present in the room";
            }
            this.emit(CallEvent.Error, new CallError(code, message, error));
            throw error;
        }

        // error handler re-throws so this won't happen on error, but
        // we don't want the same error handling on the candidate queue
        this.sendCandidateQueue();
    }

    private async gotCallFeedsForAnswer(callFeeds: CallFeed[]): Promise<void> {
        if (this.callHasEnded()) return;

        this.waitForLocalAVStream = false;

        for (const feed of callFeeds) {
            this.pushLocalFeed(feed);
        }

        this.setState(CallState.CreateAnswer);

        let myAnswer;
        try {
            this.getRidOfRTXCodecs();
            myAnswer = await this.peerConn.createAnswer();
        } catch (err) {
            logger.debug("Failed to create answer: ", err);
            this.terminate(CallParty.Local, CallErrorCode.CreateAnswer, true);
            return;
        }

        try {
            await this.peerConn.setLocalDescription(myAnswer);
            this.setState(CallState.Connecting);

            // Allow a short time for initial candidates to be gathered
            await new Promise(resolve => {
                setTimeout(resolve, 200);
            });

            this.sendAnswer();
        } catch (err) {
            logger.debug("Error setting local description!", err);
            this.terminate(CallParty.Local, CallErrorCode.SetLocalDescription, true);
            return;
        }
    }

    /**
     * Internal
     * @param {Object} event
     */
    private gotLocalIceCandidate = (event: RTCPeerConnectionIceEvent): Promise<void> => {
        if (event.candidate) {
            logger.debug(
                "Call " + this.callId + " got local ICE " + event.candidate.sdpMid + " candidate: " +
                event.candidate.candidate,
            );

            if (this.callHasEnded()) return;

            // As with the offer, note we need to make a copy of this object, not
            // pass the original: that broke in Chrome ~m43.
            if (event.candidate.candidate !== '' || !this.sentEndOfCandidates) {
                this.queueCandidate(event.candidate);

                if (event.candidate.candidate === '') this.sentEndOfCandidates = true;
            }
        }
    };

    private onIceGatheringStateChange = (event: Event): void => {
        logger.debug("ice gathering state changed to " + this.peerConn.iceGatheringState);
        if (this.peerConn.iceGatheringState === 'complete' && !this.sentEndOfCandidates) {
            // If we didn't get an empty-string candidate to signal the end of candidates,
            // create one ourselves now gathering has finished.
            // We cast because the interface lists all the properties as required but we
            // only want to send 'candidate'
            // XXX: We probably want to send either sdpMid or sdpMLineIndex, as it's not strictly
            // correct to have a candidate that lacks both of these. We'd have to figure out what
            // previous candidates had been sent with and copy them.
            const c = {
                candidate: '',
            } as RTCIceCandidate;
            this.queueCandidate(c);
            this.sentEndOfCandidates = true;
        }
    };

    public async onRemoteIceCandidatesReceived(ev: MatrixEvent): Promise<void> {
        if (this.callHasEnded()) {
            //debuglog("Ignoring remote ICE candidate because call has ended");
            return;
        }

        const content = ev.getContent<MCallCandidates>();
        const candidates = content.candidates;
        if (!candidates) {
            logger.info("Ignoring candidates event with no candidates!");
            return;
        }

        const fromPartyId = content.version === 0 ? null : content.party_id || null;

        if (this.opponentPartyId === undefined) {
            // we haven't picked an opponent yet so save the candidates
            logger.info(`Buffering ${candidates.length} candidates until we pick an opponent`);
            const bufferedCandidates = this.remoteCandidateBuffer.get(fromPartyId) || [];
            bufferedCandidates.push(...candidates);
            this.remoteCandidateBuffer.set(fromPartyId, bufferedCandidates);
            return;
        }

        if (!this.partyIdMatches(content)) {
            logger.info(
                `Ignoring candidates from party ID ${content.party_id}: ` +
                `we have chosen party ID ${this.opponentPartyId}`,
            );

            return;
        }

        await this.addIceCandidates(candidates);
    }

    /**
     * Used by MatrixClient.
     * @param {Object} msg
     */
    public async onAnswerReceived(event: MatrixEvent): Promise<void> {
        const content = event.getContent<MCallAnswer>();
        logger.debug(`Got answer for call ID ${this.callId} from party ID ${content.party_id}`);

        if (this.callHasEnded()) {
            logger.debug(`Ignoring answer because call ID ${this.callId} has ended`);
            return;
        }

        if (this.opponentPartyId !== undefined) {
            logger.info(
                `Ignoring answer from party ID ${content.party_id}: ` +
                `we already have an answer/reject from ${this.opponentPartyId}`,
            );
            return;
        }

        this.chooseOpponent(event);
        await this.addBufferedIceCandidates();

        this.setState(CallState.Connecting);

        const sdpStreamMetadata = content[SDPStreamMetadataKey];
        if (sdpStreamMetadata) {
            this.updateRemoteSDPStreamMetadata(sdpStreamMetadata);
        } else {
            logger.warn("Did not get any SDPStreamMetadata! Can not send/receive multiple streams");
        }

        try {
            await this.peerConn.setRemoteDescription(content.answer);
        } catch (e) {
            logger.debug("Failed to set remote description", e);
            this.terminate(CallParty.Local, CallErrorCode.SetRemoteDescription, false);
            return;
        }

        // If the answer we selected has a party_id, send a select_answer event
        // We do this after setting the remote description since otherwise we'd block
        // call setup on it
        if (this.opponentPartyId !== null) {
            try {
                await this.sendVoipEvent(EventType.CallSelectAnswer, {
                    selected_party_id: this.opponentPartyId,
                });
            } catch (err) {
                // This isn't fatal, and will just mean that if another party has raced to answer
                // the call, they won't know they got rejected, so we carry on & don't retry.
                logger.warn("Failed to send select_answer event", err);
            }
        }
    }

    public async onSelectAnswerReceived(event: MatrixEvent): Promise<void> {
        if (this.direction !== CallDirection.Inbound) {
            logger.warn("Got select_answer for an outbound call: ignoring");
            return;
        }

        const selectedPartyId = event.getContent<MCallSelectAnswer>().selected_party_id;

        if (selectedPartyId === undefined || selectedPartyId === null) {
            logger.warn("Got nonsensical select_answer with null/undefined selected_party_id: ignoring");
            return;
        }

        if (selectedPartyId !== this.ourPartyId) {
            logger.info(`Got select_answer for party ID ${selectedPartyId}: we are party ID ${this.ourPartyId}.`);
            // The other party has picked somebody else's answer
            this.terminate(CallParty.Remote, CallErrorCode.AnsweredElsewhere, true);
        }
    }

    public async onNegotiateReceived(event: MatrixEvent): Promise<void> {
        const content = event.getContent<MCallInviteNegotiate>();
        const description = content.description;
        if (!description || !description.sdp || !description.type) {
            logger.info("Ignoring invalid m.call.negotiate event");
            return;
        }
        // Politeness always follows the direction of the call: in a glare situation,
        // we pick either the inbound or outbound call, so one side will always be
        // inbound and one outbound
        const polite = this.direction === CallDirection.Inbound;

        // Here we follow the perfect negotiation logic from
        // https://developer.mozilla.org/en-US/docs/Web/API/WebRTC_API/Perfect_negotiation
        const offerCollision = (
            (description.type === 'offer') &&
            (this.makingOffer || this.peerConn.signalingState !== 'stable')
        );

        this.ignoreOffer = !polite && offerCollision;
        if (this.ignoreOffer) {
            logger.info("Ignoring colliding negotiate event because we're impolite");
            return;
        }

        const prevLocalOnHold = this.isLocalOnHold();

        const sdpStreamMetadata = content[SDPStreamMetadataKey];
        if (sdpStreamMetadata) {
            this.updateRemoteSDPStreamMetadata(sdpStreamMetadata);
        } else {
            logger.warn("Received negotiation event without SDPStreamMetadata!");
        }

        try {
            await this.peerConn.setRemoteDescription(description);

            if (description.type === 'offer') {
                this.getRidOfRTXCodecs();
                const localDescription = await this.peerConn.createAnswer();
                await this.peerConn.setLocalDescription(localDescription);

                this.sendVoipEvent(EventType.CallNegotiate, {
                    description: this.peerConn.localDescription,
                    [SDPStreamMetadataKey]: this.getLocalSDPStreamMetadata(),
                });
            }
        } catch (err) {
            logger.warn("Failed to complete negotiation", err);
        }

        const newLocalOnHold = this.isLocalOnHold();
        if (prevLocalOnHold !== newLocalOnHold) {
            this.emit(CallEvent.LocalHoldUnhold, newLocalOnHold);
            // also this one for backwards compat
            this.emit(CallEvent.HoldUnhold, newLocalOnHold);
        }
    }

    private updateRemoteSDPStreamMetadata(metadata: SDPStreamMetadata): void {
        this.remoteSDPStreamMetadata = utils.recursivelyAssign(this.remoteSDPStreamMetadata || {}, metadata, true);
        for (const feed of this.getRemoteFeeds()) {
            const streamId = feed.stream.id;
            feed.setAudioMuted(this.remoteSDPStreamMetadata[streamId]?.audio_muted);
            feed.setVideoMuted(this.remoteSDPStreamMetadata[streamId]?.video_muted);
            feed.purpose = this.remoteSDPStreamMetadata[streamId]?.purpose;
        }
    }

    public onSDPStreamMetadataChangedReceived(event: MatrixEvent): void {
        const content = event.getContent<MCallSDPStreamMetadataChanged>();
        const metadata = content[SDPStreamMetadataKey];
        this.updateRemoteSDPStreamMetadata(metadata);
    }

    public async onAssertedIdentityReceived(event: MatrixEvent): Promise<void> {
        const content = event.getContent<MCAllAssertedIdentity>();
        if (!content.asserted_identity) return;

        this.remoteAssertedIdentity = {
            id: content.asserted_identity.id,
            displayName: content.asserted_identity.display_name,
        };
        this.emit(CallEvent.AssertedIdentityChanged);
    }

    private callHasEnded(): boolean {
        // This exists as workaround to typescript trying to be clever and erroring
        // when putting if (this.state === CallState.Ended) return; twice in the same
        // function, even though that function is async.
        return this.state === CallState.Ended;
    }

    private gotLocalOffer = async (description: RTCSessionDescriptionInit): Promise<void> => {
        logger.debug("Created offer: ", description);

        if (this.callHasEnded()) {
            logger.debug("Ignoring newly created offer on call ID " + this.callId +
                " because the call has ended");
            return;
        }

        try {
            await this.peerConn.setLocalDescription(description);
        } catch (err) {
            logger.debug("Error setting local description!", err);
            this.terminate(CallParty.Local, CallErrorCode.SetLocalDescription, true);
            return;
        }

        if (this.peerConn.iceGatheringState === 'gathering') {
            // Allow a short time for initial candidates to be gathered
            await new Promise(resolve => {
                setTimeout(resolve, 200);
            });
        }

        if (this.callHasEnded()) return;

        const eventType = this.state === CallState.CreateOffer ? EventType.CallInvite : EventType.CallNegotiate;

        const content = {
            lifetime: CALL_TIMEOUT_MS,
        } as MCallInviteNegotiate;

        if (eventType === EventType.CallInvite && this.invitee) {
            content.invitee = this.invitee;
        }

        // clunky because TypeScript can't follow the types through if we use an expression as the key
        if (this.state === CallState.CreateOffer) {
            content.offer = this.peerConn.localDescription;
        } else {
            content.description = this.peerConn.localDescription;
        }

        content.capabilities = {
            'm.call.transferee': this.client.supportsCallTransfer,
            'm.call.dtmf': false,
        };

        content[SDPStreamMetadataKey] = this.getLocalSDPStreamMetadata();

        // Get rid of any candidates waiting to be sent: they'll be included in the local
        // description we just got and will send in the offer.
        logger.info(`Discarding ${this.candidateSendQueue.length} candidates that will be sent in offer`);
        this.candidateSendQueue = [];

        try {
            await this.sendVoipEvent(eventType, content);
        } catch (error) {
            logger.error("Failed to send invite", error);
            if (error.event) this.client.cancelPendingEvent(error.event);

            let code = CallErrorCode.SignallingFailed;
            let message = "Signalling failed";
            if (this.state === CallState.CreateOffer) {
                code = CallErrorCode.SendInvite;
                message = "Failed to send invite";
            }
            if (error.name == 'UnknownDeviceError') {
                code = CallErrorCode.UnknownDevices;
                message = "Unknown devices present in the room";
            }

            this.emit(CallEvent.Error, new CallError(code, message, error));
            this.terminate(CallParty.Local, code, false);

            // no need to carry on & send the candidate queue, but we also
            // don't want to rethrow the error
            return;
        }

        this.sendCandidateQueue();
        if (this.state === CallState.CreateOffer) {
            this.inviteOrAnswerSent = true;
            this.setState(CallState.InviteSent);
            this.inviteTimeout = setTimeout(() => {
                this.inviteTimeout = null;
                if (this.state === CallState.InviteSent) {
                    this.hangup(CallErrorCode.InviteTimeout, false);
                }
            }, CALL_TIMEOUT_MS);
        }
    };

    private getLocalOfferFailed = (err: Error): void => {
        logger.error("Failed to get local offer", err);

        this.emit(
            CallEvent.Error,
            new CallError(
                CallErrorCode.LocalOfferFailed,
                "Failed to get local offer!", err,
            ),
        );
        this.terminate(CallParty.Local, CallErrorCode.LocalOfferFailed, false);
    };

    private getUserMediaFailed = (err: Error): void => {
        if (this.successor) {
            this.successor.getUserMediaFailed(err);
            return;
        }

        logger.warn("Failed to get user media - ending call", err);

        this.emit(
            CallEvent.Error,
            new CallError(
                CallErrorCode.NoUserMedia,
                "Couldn't start capturing media! Is your microphone set up and " +
                "does this app have permission?", err,
            ),
        );
        this.terminate(CallParty.Local, CallErrorCode.NoUserMedia, false);
    };

    private onIceConnectionStateChanged = (): void => {
        if (this.callHasEnded()) {
            return; // because ICE can still complete as we're ending the call
        }
        logger.debug(
            "Call ID " + this.callId + ": ICE connection state changed to: " + this.peerConn.iceConnectionState,
        );
        // ideally we'd consider the call to be connected when we get media but
        // chrome doesn't implement any of the 'onstarted' events yet
        if (this.peerConn.iceConnectionState == 'connected') {
            clearTimeout(this.iceDisconnectedTimeout);
            this.setState(CallState.Connected);

            if (!this.callLengthInterval) {
                this.callLengthInterval = setInterval(() => {
                    this.callLength++;
                    this.emit(CallEvent.LengthChanged, this.callLength);
                }, 1000);
            }
        } else if (this.peerConn.iceConnectionState == 'failed') {
            this.hangup(CallErrorCode.IceFailed, false);
        } else if (this.peerConn.iceConnectionState == 'disconnected') {
            this.iceDisconnectedTimeout = setTimeout(() => {
                this.hangup(CallErrorCode.IceFailed, false);
            }, 30 * 1000);
        }
    };

    private onSignallingStateChanged = (): void => {
        logger.debug(
            "call " + this.callId + ": Signalling state changed to: " +
            this.peerConn.signalingState,
        );
    };

    private onTrack = (ev: RTCTrackEvent): void => {
        if (ev.streams.length === 0) {
            logger.warn(`Streamless ${ev.track.kind} found: ignoring.`);
            return;
        }

        const stream = ev.streams[0];
        this.pushRemoteFeed(stream);
        stream.addEventListener("removetrack", () => this.deleteFeedByStream(stream));
    };

    private onDataChannel = (ev: RTCDataChannelEvent): void => {
        this.emit(CallEvent.DataChannel, ev.channel);
    };

    /**
     * This method removes all video/rtx codecs from screensharing video
     * transceivers. This is necessary since they can cause problems. Without
     * this the following steps should produce an error:
     *   Chromium calls Firefox
     *   Firefox answers
     *   Firefox starts screen-sharing
     *   Chromium starts screen-sharing
     *   Call crashes for Chromium with:
     *       [96685:23:0518/162603.933321:ERROR:webrtc_video_engine.cc(3296)] RTX codec (PT=97) mapped to PT=96 which is not in the codec list.
     *       [96685:23:0518/162603.933377:ERROR:webrtc_video_engine.cc(1171)] GetChangedRecvParameters called without any video codecs.
     *       [96685:23:0518/162603.933430:ERROR:sdp_offer_answer.cc(4302)] Failed to set local video description recv parameters for m-section with mid='2'. (INVALID_PARAMETER)
     */
    private getRidOfRTXCodecs(): void {
        // RTCRtpReceiver.getCapabilities and RTCRtpSender.getCapabilities don't seem to be supported on FF
        if (!RTCRtpReceiver.getCapabilities || !RTCRtpSender.getCapabilities) return;

        const recvCodecs = RTCRtpReceiver.getCapabilities("video").codecs;
        const sendCodecs = RTCRtpSender.getCapabilities("video").codecs;
        const codecs = [...sendCodecs, ...recvCodecs];

        for (const codec of codecs) {
            if (codec.mimeType === "video/rtx") {
                const rtxCodecIndex = codecs.indexOf(codec);
                codecs.splice(rtxCodecIndex, 1);
            }
        }

        for (const trans of this.peerConn.getTransceivers()) {
            if (
                this.screensharingSenders.includes(trans.sender) &&
                    (
                        trans.sender.track?.kind === "video" ||
                        trans.receiver.track?.kind === "video"
                    )
            ) {
                trans.setCodecPreferences(codecs);
            }
        }
    }

    private onNegotiationNeeded = async (): Promise<void> => {
        logger.info("Negotiation is needed!");

        if (this.state !== CallState.CreateOffer && this.opponentVersion === 0) {
            logger.info("Opponent does not support renegotiation: ignoring negotiationneeded event");
            return;
        }

        this.makingOffer = true;
        try {
            this.getRidOfRTXCodecs();
            const myOffer = await this.peerConn.createOffer();
            await this.gotLocalOffer(myOffer);
        } catch (e) {
            this.getLocalOfferFailed(e);
            return;
        } finally {
            this.makingOffer = false;
        }
    };

    public onHangupReceived = (msg: MCallHangupReject): void => {
        logger.debug("Hangup received for call ID " + this.callId);

        // party ID must match (our chosen partner hanging up the call) or be undefined (we haven't chosen
        // a partner yet but we're treating the hangup as a reject as per VoIP v0)
        if (this.partyIdMatches(msg) || this.state === CallState.Ringing) {
            // default reason is user_hangup
            this.terminate(CallParty.Remote, msg.reason || CallErrorCode.UserHangup, true);
        } else {
            logger.info(`Ignoring message from party ID ${msg.party_id}: our partner is ${this.opponentPartyId}`);
        }
    };

    public onRejectReceived = (msg: MCallHangupReject): void => {
        logger.debug("Reject received for call ID " + this.callId);

        // No need to check party_id for reject because if we'd received either
        // an answer or reject, we wouldn't be in state InviteSent

        const shouldTerminate = (
            // reject events also end the call if it's ringing: it's another of
            // our devices rejecting the call.
            ([CallState.InviteSent, CallState.Ringing].includes(this.state)) ||
            // also if we're in the init state and it's an inbound call, since
            // this means we just haven't entered the ringing state yet
            this.state === CallState.Fledgling && this.direction === CallDirection.Inbound
        );

        if (shouldTerminate) {
            this.terminate(CallParty.Remote, msg.reason || CallErrorCode.UserHangup, true);
        } else {
            logger.debug(`Call is in state: ${this.state}: ignoring reject`);
        }
    };

    public onAnsweredElsewhere = (msg: MCallAnswer): void => {
        logger.debug("Call ID " + this.callId + " answered elsewhere");
        this.terminate(CallParty.Remote, CallErrorCode.AnsweredElsewhere, true);
    };

    private setState(state: CallState): void {
        const oldState = this.state;
        this.state = state;
        this.emit(CallEvent.State, state, oldState);
    }

    /**
     * Internal
     * @param {string} eventType
     * @param {Object} content
     * @return {Promise}
     */
    private sendVoipEvent(eventType: string, content: object): Promise<ISendEventResponse | {}> {
        const realContent = Object.assign({}, content, {
            version: VOIP_PROTO_VERSION,
            call_id: this.callId,
            party_id: this.ourPartyId,
            conf_id: this.groupCallId,
        });

        if (this.useToDevice) {
            return this.client.sendToDevice(eventType, {
                [this.invitee || this.getOpponentMember().userId]: {
                    "*": realContent,
                },
            });
        } else {
            return this.client.sendEvent(this.roomId, eventType, realContent);
        }
    }

    private queueCandidate(content: RTCIceCandidate): void {
        // We partially de-trickle candidates by waiting for `delay` before sending them
        // amalgamated, in order to avoid sending too many m.call.candidates events and hitting
        // rate limits in Matrix.
        // In practice, it'd be better to remove rate limits for m.call.*

        // N.B. this deliberately lets you queue and send blank candidates, which MSC2746
        // currently proposes as the way to indicate that candidate gathering is complete.
        // This will hopefully be changed to an explicit rather than implicit notification
        // shortly.
        this.candidateSendQueue.push(content);

        // Don't send the ICE candidates yet if the call is in the ringing state: this
        // means we tried to pick (ie. started generating candidates) and then failed to
        // send the answer and went back to the ringing state. Queue up the candidates
        // to send if we successfully send the answer.
        // Equally don't send if we haven't yet sent the answer because we can send the
        // first batch of candidates along with the answer
        if (this.state === CallState.Ringing || !this.inviteOrAnswerSent) return;

        // MSC2746 recommends these values (can be quite long when calling because the
        // callee will need a while to answer the call)
        const delay = this.direction === CallDirection.Inbound ? 500 : 2000;

        if (this.candidateSendTries === 0) {
            setTimeout(() => {
                this.sendCandidateQueue();
            }, delay);
        }
    }

    /*
     * Transfers this call to another user
     */
    public async transfer(targetUserId: string): Promise<void> {
        // Fetch the target user's global profile info: their room avatar / displayname
        // could be different in whatever room we share with them.
        const profileInfo = await this.client.getProfileInfo(targetUserId);

        const replacementId = genCallID();

        const body = {
            replacement_id: genCallID(),
            target_user: {
                id: targetUserId,
                display_name: profileInfo.displayname,
                avatar_url: profileInfo.avatar_url,
            },
            create_call: replacementId,
        } as MCallReplacesEvent;

        await this.sendVoipEvent(EventType.CallReplaces, body);

        await this.terminate(CallParty.Local, CallErrorCode.Transfered, true);
    }

    /*
     * Transfers this call to the target call, effectively 'joining' the
     * two calls (so the remote parties on each call are connected together).
     */
    public async transferToCall(transferTargetCall?: MatrixCall): Promise<void> {
        const targetProfileInfo = await this.client.getProfileInfo(transferTargetCall.getOpponentMember().userId);
        const transfereeProfileInfo = await this.client.getProfileInfo(this.getOpponentMember().userId);

        const newCallId = genCallID();

        const bodyToTransferTarget = {
            // the replacements on each side have their own ID, and it's distinct from the
            // ID of the new call (but we can use the same function to generate it)
            replacement_id: genCallID(),
            target_user: {
                id: this.getOpponentMember().userId,
                display_name: transfereeProfileInfo.displayname,
                avatar_url: transfereeProfileInfo.avatar_url,
            },
            await_call: newCallId,
        } as MCallReplacesEvent;

        await transferTargetCall.sendVoipEvent(EventType.CallReplaces, bodyToTransferTarget);

        const bodyToTransferee = {
            replacement_id: genCallID(),
            target_user: {
                id: transferTargetCall.getOpponentMember().userId,
                display_name: targetProfileInfo.displayname,
                avatar_url: targetProfileInfo.avatar_url,
            },
            create_call: newCallId,
        } as MCallReplacesEvent;

        await this.sendVoipEvent(EventType.CallReplaces, bodyToTransferee);

        await this.terminate(CallParty.Local, CallErrorCode.Replaced, true);
        await transferTargetCall.terminate(CallParty.Local, CallErrorCode.Transfered, true);
    }

    private async terminate(hangupParty: CallParty, hangupReason: CallErrorCode, shouldEmit: boolean): Promise<void> {
        if (this.callHasEnded()) return;

        this.callStatsAtEnd = await this.collectCallStats();

        if (this.inviteTimeout) {
            clearTimeout(this.inviteTimeout);
            this.inviteTimeout = null;
        }
        if (this.callLengthInterval) {
            clearInterval(this.callLengthInterval);
            this.callLengthInterval = null;
        }

        // Order is important here: first we stopAllMedia() and only then we can deleteAllFeeds()
        // We don't stop media if the call was replaced as we want to re-use streams in the successor
        if (hangupReason !== CallErrorCode.Replaced) this.stopAllMedia();
        this.deleteAllFeeds();

        this.hangupParty = hangupParty;
        this.hangupReason = hangupReason;
        this.setState(CallState.Ended);
        if (this.peerConn && this.peerConn.signalingState !== 'closed') {
            this.peerConn.close();
        }
        if (shouldEmit) {
            this.emit(CallEvent.Hangup, this);
        }
    }

    private stopAllMedia(): void {
        logger.debug(this.stopLocalMediaOnEnd ? "Stopping all media" : "Stopping all media except local feeds" );

        for (const feed of this.feeds) {
            if (
                feed.isLocal() &&
                feed.purpose === SDPStreamMetadataPurpose.Usermedia &&
                this.stopLocalMediaOnEnd
            ) {
                this.client.getMediaHandler().stopUserMediaStream(feed.stream);
            } else if (
                feed.isLocal() &&
                feed.purpose === SDPStreamMetadataPurpose.Screenshare &&
                this.stopLocalMediaOnEnd
            ) {
                this.client.getMediaHandler().stopScreensharingStream(feed.stream);
            } else if (!feed.isLocal() || this.stopLocalMediaOnEnd) {
                for (const track of feed.stream.getTracks()) {
                    track.stop();
                }
            }
        }
    }

    private checkForErrorListener(): void {
        if (this.listeners("error").length === 0) {
            throw new Error(
                "You MUST attach an error listener using call.on('error', function() {})",
            );
        }
    }

    private async sendCandidateQueue(): Promise<void> {
        if (this.candidateSendQueue.length === 0) {
            return;
        }

        const candidates = this.candidateSendQueue;
        this.candidateSendQueue = [];
        ++this.candidateSendTries;
        const content = {
            candidates: candidates,
        };
        logger.debug("Attempting to send " + candidates.length + " candidates");
        try {
            await this.sendVoipEvent(EventType.CallCandidates, content);
            // reset our retry count if we have successfully sent our candidates
            // otherwise queueCandidate() will refuse to try to flush the queue
            this.candidateSendTries = 0;
        } catch (error) {
            // don't retry this event: we'll send another one later as we might
            // have more candidates by then.
            if (error.event) this.client.cancelPendingEvent(error.event);

            // put all the candidates we failed to send back in the queue
            this.candidateSendQueue.push(...candidates);

            if (this.candidateSendTries > 5) {
                logger.debug(
                    "Failed to send candidates on attempt " + this.candidateSendTries +
                    ". Giving up on this call.", error,
                );

                const code = CallErrorCode.SignallingFailed;
                const message = "Signalling failed";

                this.emit(CallEvent.Error, new CallError(code, message, error));
                this.hangup(code, false);

                return;
            }

            const delayMs = 500 * Math.pow(2, this.candidateSendTries);
            ++this.candidateSendTries;
            logger.debug("Failed to send candidates. Retrying in " + delayMs + "ms", error);
            setTimeout(() => {
                this.sendCandidateQueue();
            }, delayMs);
        }
    }

    /**
     * Place a call to this room.
     * @throws if you have not specified a listener for 'error' events.
     * @throws if have passed audio=false.
     */
    public async placeCall(audio: boolean, video: boolean): Promise<void> {
        if (!audio) {
            throw new Error("You CANNOT start a call without audio");
        }
        this.setState(CallState.WaitLocalMedia);

        try {
            const mediaStream = await this.client.getMediaHandler().getUserMediaStream(audio, video);
            const callFeed = new CallFeed(
                mediaStream,
                this.client.getUserId(),
                SDPStreamMetadataPurpose.Usermedia,
                this.client,
                this.roomId,
                false,
                false,
            );
            await this.placeCallWithCallFeeds([callFeed], true);
        } catch (e) {
            this.getUserMediaFailed(e);
            return;
        }
    }

    /**
     * Place a call to this room with call feed.
     * @param {CallFeed[]} callFeeds to use
     * @throws if you have not specified a listener for 'error' events.
     * @throws if have passed audio=false.
     */
    public async placeCallWithCallFeeds(callFeeds: CallFeed[], stopLocalMediaOnEnd?: boolean): Promise<void> {
        this.checkForErrorListener();
        this.stopLocalMediaOnEnd = stopLocalMediaOnEnd;
        this.direction = CallDirection.Outbound;

        // XXX Find a better way to do this
        this.client.callEventHandler.calls.set(this.callId, this);

        // make sure we have valid turn creds. Unless something's gone wrong, it should
        // poll and keep the credentials valid so this should be instant.
        const haveTurnCreds = await this.client.checkTurnServers();
        if (!haveTurnCreds) {
            logger.warn("Failed to get TURN credentials! Proceeding with call anyway...");
        }

        // create the peer connection now so it can be gathering candidates while we get user
        // media (assuming a candidate pool size is configured)
        this.peerConn = this.createPeerConnection();
        this.gotCallFeedsForInvite(callFeeds);
    }

    private createPeerConnection(): RTCPeerConnection {
        const pc = new window.RTCPeerConnection({
            iceTransportPolicy: this.forceTURN ? 'relay' : undefined,
            iceServers: this.turnServers,
            iceCandidatePoolSize: this.client.iceCandidatePoolSize,
        });

        // 'connectionstatechange' would be better, but firefox doesn't implement that.
        pc.addEventListener('iceconnectionstatechange', this.onIceConnectionStateChanged);
        pc.addEventListener('signalingstatechange', this.onSignallingStateChanged);
        pc.addEventListener('icecandidate', this.gotLocalIceCandidate);
        pc.addEventListener('icegatheringstatechange', this.onIceGatheringStateChange);
        pc.addEventListener('track', this.onTrack);
        pc.addEventListener('negotiationneeded', this.onNegotiationNeeded);
        pc.addEventListener('datachannel', this.onDataChannel);

        return pc;
    }

    private partyIdMatches(msg: MCallBase): boolean {
        // They must either match or both be absent (in which case opponentPartyId will be null)
        // Also we ignore party IDs on the invite/offer if the version is 0, so we must do the same
        // here and use null if the version is 0 (woe betide any opponent sending messages in the
        // same call with different versions)
        const msgPartyId = msg.version === 0 ? null : msg.party_id || null;
        return msgPartyId === this.opponentPartyId;
    }

    // Commits to an opponent for the call
    // ev: An invite or answer event
    private chooseOpponent(ev: MatrixEvent): void {
        // I choo-choo-choose you
        const msg = ev.getContent<MCallInviteNegotiate | MCallAnswer>();

        logger.debug(`Choosing party ID ${msg.party_id} for call ID ${this.callId}`);

        this.opponentVersion = msg.version;
        if (this.opponentVersion === 0) {
            // set to null to indicate that we've chosen an opponent, but because
            // they're v0 they have no party ID (even if they sent one, we're ignoring it)
            this.opponentPartyId = null;
        } else {
            // set to their party ID, or if they're naughty and didn't send one despite
            // not being v0, set it to null to indicate we picked an opponent with no
            // party ID
            this.opponentPartyId = msg.party_id || null;
        }
        this.opponentCaps = msg.capabilities || {} as CallCapabilities;
        this.opponentMember = this.client.getRoom(this.roomId).getMember(ev.getSender());
    }

    private async addBufferedIceCandidates(): Promise<void> {
        const bufferedCandidates = this.remoteCandidateBuffer.get(this.opponentPartyId);
        if (bufferedCandidates) {
            logger.info(`Adding ${bufferedCandidates.length} buffered candidates for opponent ${this.opponentPartyId}`);
            await this.addIceCandidates(bufferedCandidates);
        }
        this.remoteCandidateBuffer = null;
    }

    private async addIceCandidates(candidates: RTCIceCandidate[]): Promise<void> {
        for (const candidate of candidates) {
            if (
                (candidate.sdpMid === null || candidate.sdpMid === undefined) &&
                (candidate.sdpMLineIndex === null || candidate.sdpMLineIndex === undefined)
            ) {
                logger.debug("Ignoring remote ICE candidate with no sdpMid or sdpMLineIndex");
                continue;
            }
            logger.debug(
                "Call " + this.callId + " got remote ICE " + candidate.sdpMid + " candidate: " + candidate.candidate,
            );
            try {
                await this.peerConn.addIceCandidate(candidate);
            } catch (err) {
                if (!this.ignoreOffer) {
                    logger.info("Failed to add remote ICE candidate", err);
                }
            }
        }
    }

    public get hasPeerConnection(): boolean {
        return Boolean(this.peerConn);
    }
}

export function setTracksEnabled(tracks: Array<MediaStreamTrack>, enabled: boolean): void {
    for (let i = 0; i < tracks.length; i++) {
        tracks[i].enabled = enabled;
    }
}

/**
 * DEPRECATED
 * Use client.createCall()
 *
 * Create a new Matrix call for the browser.
 * @param {MatrixClient} client The client instance to use.
 * @param {string} roomId The room the call is in.
 * @param {Object?} options DEPRECATED optional options map.
 * @param {boolean} options.forceTURN DEPRECATED whether relay through TURN should be
 * forced. This option is deprecated - use opts.forceTURN when creating the matrix client
 * since it's only possible to set this option on outbound calls.
 * @return {MatrixCall} the call or null if the browser doesn't support calling.
 */
export function createNewMatrixCall(client: any, roomId: string, options?: CallOpts): MatrixCall {
    // typeof prevents Node from erroring on an undefined reference
    if (typeof(window) === 'undefined' || typeof(document) === 'undefined') {
        // NB. We don't log here as apps try to create a call object as a test for
        // whether calls are supported, so we shouldn't fill the logs up.
        return null;
    }

    // Firefox throws on so little as accessing the RTCPeerConnection when operating in
    // a secure mode. There's some information at https://bugzilla.mozilla.org/show_bug.cgi?id=1542616
    // though the concern is that the browser throwing a SecurityError will brick the
    // client creation process.
    try {
        const supported = Boolean(
            window.RTCPeerConnection || window.RTCSessionDescription ||
            window.RTCIceCandidate || navigator.mediaDevices,
        );
        if (!supported) {
            // Adds a lot of noise to test runs, so disable logging there.
            if (process.env.NODE_ENV !== "test") {
                logger.error("WebRTC is not supported in this browser / environment");
            }
            return null;
        }
    } catch (e) {
        logger.error("Exception thrown when trying to access WebRTC", e);
        return null;
    }

    const optionsForceTURN = options ? options.forceTURN : false;

    const opts: CallOpts = {
        client: client,
        roomId: roomId,
        invitee: options?.invitee,
        turnServers: client.getTurnServers(),
        // call level options
        forceTURN: client.forceTURN || optionsForceTURN,
        useToDevice: options?.useToDevice,
        groupCallId: options?.groupCallId,
    };
    const call = new MatrixCall(opts);

    client.reEmitter.reEmit(call, Object.values(CallEvent));

    return call;
}<|MERGE_RESOLUTION|>--- conflicted
+++ resolved
@@ -595,11 +595,7 @@
         if (existingFeed) {
             existingFeed.setNewStream(stream);
         } else {
-<<<<<<< HEAD
-            const callFeed = new CallFeed(stream, userId, purpose, this.client, this.roomId, false, false);
-            this.pushLocalFeed(callFeed, addToPeerConnection);
-=======
-            this.feeds.push(new CallFeed({
+            this.pushLocalFeed(new CallFeed({
                 client: this.client,
                 roomId: this.roomId,
                 audioMuted: false,
@@ -609,7 +605,6 @@
                 purpose,
             }));
             this.emit(CallEvent.FeedsChanged, this.feeds);
->>>>>>> 08aa7803
         }
     }
 
@@ -808,20 +803,20 @@
             this.waitForLocalAVStream = true;
 
             try {
-                const mediaStream = await this.client.getMediaHandler().getUserMediaStream(
+                const stream = await this.client.getMediaHandler().getUserMediaStream(
                     this.shouldAnswerWithMediaType(audio, this.hasRemoteUserMediaAudioTrack, "audio"),
                     this.shouldAnswerWithMediaType(video, this.hasRemoteUserMediaVideoTrack, "video"),
                 );
                 this.waitForLocalAVStream = false;
-                const callFeed = new CallFeed(
-                    mediaStream,
-                    this.client.getUserId(),
-                    SDPStreamMetadataPurpose.Usermedia,
-                    this.client,
-                    this.roomId,
-                    audio,
-                    video,
-                );
+                const callFeed = new CallFeed({
+                    client: this.client,
+                    roomId: this.roomId,
+                    userId: this.client.getUserId(),
+                    stream,
+                    purpose: SDPStreamMetadataPurpose.Usermedia,
+                    audioMuted: false,
+                    videoMuted: false,
+                });
                 this.answerWithCallFeeds([callFeed], true);
             } catch (e) {
                 this.getUserMediaFailed(e);
@@ -2063,16 +2058,16 @@
         this.setState(CallState.WaitLocalMedia);
 
         try {
-            const mediaStream = await this.client.getMediaHandler().getUserMediaStream(audio, video);
-            const callFeed = new CallFeed(
-                mediaStream,
-                this.client.getUserId(),
-                SDPStreamMetadataPurpose.Usermedia,
-                this.client,
-                this.roomId,
-                false,
-                false,
-            );
+            const stream = await this.client.getMediaHandler().getUserMediaStream(audio, video);
+            const callFeed = new CallFeed({
+                client: this.client,
+                roomId: this.roomId,
+                userId: this.client.getUserId(),
+                stream,
+                purpose: SDPStreamMetadataPurpose.Usermedia,
+                audioMuted: false,
+                videoMuted: false,
+            });
             await this.placeCallWithCallFeeds([callFeed], true);
         } catch (e) {
             this.getUserMediaFailed(e);

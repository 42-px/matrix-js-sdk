--- conflicted
+++ resolved
@@ -363,15 +363,7 @@
      * only works in Google Chrome and Firefox >= 44.</b>
      * @throws If you have not specified a listener for 'error' events.
      */
-<<<<<<< HEAD
     async placeScreenSharingCall(selectDesktopCapturerSource: () => Promise<DesktopCapturerSource>) {
-=======
-    async placeScreenSharingCall(
-        remoteVideoElement: HTMLVideoElement,
-        localVideoElement: HTMLVideoElement,
-        selectDesktopCapturerSource?: () => Promise<DesktopCapturerSource>,
-    ) {
->>>>>>> f34052fd
         logger.debug("placeScreenSharingCall");
         this.checkForErrorListener();
         try {

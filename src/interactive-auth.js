/*
Copyright 2016 OpenMarket Ltd
Copyright 2017 Vector Creations Ltd
Copyright 2019 The Matrix.org Foundation C.I.C.

Licensed under the Apache License, Version 2.0 (the "License");
you may not use this file except in compliance with the License.
You may obtain a copy of the License at

    http://www.apache.org/licenses/LICENSE-2.0

Unless required by applicable law or agreed to in writing, software
distributed under the License is distributed on an "AS IS" BASIS,
WITHOUT WARRANTIES OR CONDITIONS OF ANY KIND, either express or implied.
See the License for the specific language governing permissions and
limitations under the License.
*/

/** @module interactive-auth */

import url from "url";
import * as utils from "./utils";
import {logger} from './logger';

const EMAIL_STAGE_TYPE = "m.login.email.identity";
const MSISDN_STAGE_TYPE = "m.login.msisdn";

/**
 * Abstracts the logic used to drive the interactive auth process.
 *
 * <p>Components implementing an interactive auth flow should instantiate one of
 * these, passing in the necessary callbacks to the constructor. They should
 * then call attemptAuth, which will return a promise which will resolve or
 * reject when the interactive-auth process completes.
 *
 * <p>Meanwhile, calls will be made to the startAuthStage and doRequest
 * callbacks, and information gathered from the user can be submitted with
 * submitAuthDict.
 *
 * @constructor
 * @alias module:interactive-auth
 *
 * @param {object} opts  options object
 *
 * @param {object} opts.matrixClient A matrix client to use for the auth process
 *
 * @param {object?} opts.authData error response from the last request. If
 *    null, a request will be made with no auth before starting.
 *
 * @param {function(object?): Promise} opts.doRequest
 *     called with the new auth dict to submit the request. Also passes a
 *     second deprecated arg which is a flag set to true if this request
 *     is a background request. The busyChanged callback should be used
 *     instead of the backfround flag. Should return a promise which resolves
 *     to the successful response or rejects with a MatrixError.
 *
 * @param {function(bool): Promise} opts.busyChanged
 *     called whenever the interactive auth logic becomes busy submitting
 *     information provided by the user or finsihes. After this has been
 *     called with true the UI should indicate that a request is in progress
 *     until it is called again with false.
 *
 * @param {function(string, object?)} opts.stateUpdated
 *     called when the status of the UI auth changes, ie. when the state of
 *     an auth stage changes of when the auth flow moves to a new stage.
 *     The arguments are: the login type (eg m.login.password); and an object
 *     which is either an error or an informational object specific to the
 *     login type. If the 'errcode' key is defined, the object is an error,
 *     and has keys:
 *         errcode: string, the textual error code, eg. M_UNKNOWN
 *         error: string, human readable string describing the error
 *
 *     The login type specific objects are as follows:
 *         m.login.email.identity:
 *          * emailSid: string, the sid of the active email auth session
 *
 * @param {object?} opts.inputs Inputs provided by the user and used by different
 *     stages of the auto process. The inputs provided will affect what flow is chosen.
 *
 * @param {string?} opts.inputs.emailAddress An email address. If supplied, a flow
 *     using email verification will be chosen.
 *
 * @param {string?} opts.inputs.phoneCountry An ISO two letter country code. Gives
 *     the country that opts.phoneNumber should be resolved relative to.
 *
 * @param {string?} opts.inputs.phoneNumber A phone number. If supplied, a flow
 *     using phone number validation will be chosen.
 *
 * @param {string?} opts.sessionId If resuming an existing interactive auth session,
 *     the sessionId of that session.
 *
 * @param {string?} opts.clientSecret If resuming an existing interactive auth session,
 *     the client secret for that session
 *
 * @param {string?} opts.emailSid If returning from having completed m.login.email.identity
 *     auth, the sid for the email verification session.
 *
 * @param {function?} opts.requestEmailToken A function that takes the email address (string),
 *     clientSecret (string), attempt number (int) and sessionId (string) and calls the
 *     relevant requestToken function and returns the promise returned by that function.
 *     If the resulting promise rejects, the rejection will propagate through to the
 *     attemptAuth promise.
 *
 */
export function InteractiveAuth(opts) {
    this._matrixClient = opts.matrixClient;
    this._data = opts.authData || {};
    this._requestCallback = opts.doRequest;
    this._busyChangedCallback = opts.busyChanged;
    // startAuthStage included for backwards compat
    this._stateUpdatedCallback = opts.stateUpdated || opts.startAuthStage;
    this._resolveFunc = null;
    this._rejectFunc = null;
    this._inputs = opts.inputs || {};
    this._requestEmailTokenCallback = opts.requestEmailToken;

    if (opts.sessionId) this._data.session = opts.sessionId;
    this._clientSecret = opts.clientSecret || this._matrixClient.generateClientSecret();
    this._emailSid = opts.emailSid;
    if (this._emailSid === undefined) this._emailSid = null;
    this._requestingEmailToken = false;

    this._chosenFlow = null;
    this._currentStage = null;

    // if we are currently trying to submit an auth dict (which includes polling)
    // the promise the will resolve/reject when it completes
    this._submitPromise = null;
}

InteractiveAuth.prototype = {
    /**
     * begin the authentication process.
     *
     * @return {Promise} which resolves to the response on success,
     * or rejects with the error on failure. Rejects with NoAuthFlowFoundError if
     *     no suitable authentication flow can be found
     */
    attemptAuth: function() {
        // This promise will be quite long-lived and will resolve when the
        // request is authenticated and completes successfully.
        return new Promise((resolve, reject) => {
            this._resolveFunc = resolve;
            this._rejectFunc = reject;

            // if we have no flows, try a request (we'll have
            // just a session ID in _data if resuming)
            if (this._data && !this._data.flows) {
                if (this._busyChangedCallback) this._busyChangedCallback(true);
                this._doRequest(this._data).finally(() => {
                    if (this._busyChangedCallback) this._busyChangedCallback(false);
                });
            } else {
                this._startNextAuthStage();
            }
        });
    },

    /**
     * Poll to check if the auth session or current stage has been
     * completed out-of-band. If so, the attemptAuth promise will
     * be resolved.
     */
    poll: async function() {
<<<<<<< HEAD
        if (this._data && !this._data.session) return;
=======
        if (!this._data.session) return;
        // likewise don't poll if there is no auth session in progress
        if (!this._resolveFunc) return;
>>>>>>> 66417e67
        // if we currently have a request in flight, there's no point making
        // another just to check what the status is
        if (this._submitPromise) return;

        let authDict = null;
        if (this._currentStage == EMAIL_STAGE_TYPE) {
            // The email can be validated out-of-band, but we need to provide the
            // creds so the HS can go & check it.
            if (this._emailSid) {
                const creds = {
                    sid: this._emailSid,
                    client_secret: this._clientSecret,
                };
                if (await this._matrixClient.doesServerRequireIdServerParam()) {
                    const idServerParsedUrl = url.parse(
                        this._matrixClient.getIdentityServerUrl(),
                    );
                    creds.id_server = idServerParsedUrl.host;
                }
                authDict = {
                    type: EMAIL_STAGE_TYPE,
                    threepid_creds: creds,
                };
            }
        }

        this.submitAuthDict(authDict, true);
    },

    /**
     * get the auth session ID
     *
     * @return {string} session id
     */
    getSessionId: function() {
        return this._data ? this._data.session : undefined;
    },

    /**
     * get the client secret used for validation sessions
     * with the ID server.
     *
     * @return {string} client secret
     */
    getClientSecret: function() {
        return this._clientSecret;
    },

    /**
     * get the server params for a given stage
     *
     * @param {string} loginType login type for the stage
     * @return {object?} any parameters from the server for this stage
     */
    getStageParams: function(loginType) {
        let params = {};
        if (this._data && this._data.params) {
            params = this._data.params;
        }
        return params[loginType];
    },

    getChosenFlow() {
        return this._chosenFlow;
    },

    /**
     * submit a new auth dict and fire off the request. This will either
     * make attemptAuth resolve/reject, or cause the startAuthStage callback
     * to be called for a new stage.
     *
     * @param {object} authData new auth dict to send to the server. Should
     *    include a `type` propterty denoting the login type, as well as any
     *    other params for that stage.
     * @param {bool} background If true, this request failing will not result
     *    in the attemptAuth promise being rejected. This can be set to true
     *    for requests that just poll to see if auth has been completed elsewhere.
     */
    submitAuthDict: async function(authData, background) {
        if (!this._resolveFunc) {
            throw new Error("submitAuthDict() called before attemptAuth()");
        }

        if (!background && this._busyChangedCallback) {
            this._busyChangedCallback(true);
        }

        // if we're currently trying a request, wait for it to finish
        // as otherwise we can get multiple 200 responses which can mean
        // things like multiple logins for register requests.
        // (but discard any expections as we only care when its done,
        // not whether it worked or not)
        while (this._submitPromise) {
            try {
                await this._submitPromise;
            } catch (e) {
            }
        }

        // use the sessionid from the last request.
        const auth = {
            session: this._data.session,
        };
        utils.extend(auth, authData);

        try {
            // NB. the 'background' flag is deprecated by the busyChanged
            // callback and is here for backwards compat
            this._submitPromise = this._doRequest(auth, background);
            await this._submitPromise;
        } finally {
            this._submitPromise = null;
            if (!background && this._busyChangedCallback) {
                this._busyChangedCallback(false);
            }
        }
    },

    /**
     * Gets the sid for the email validation session
     * Specific to m.login.email.identity
     *
     * @returns {string} The sid of the email auth session
     */
    getEmailSid: function() {
        return this._emailSid;
    },

    /**
     * Sets the sid for the email validation session
     * This must be set in order to successfully poll for completion
     * of the email validation.
     * Specific to m.login.email.identity
     *
     * @param {string} sid The sid for the email validation session
     */
    setEmailSid: function(sid) {
        this._emailSid = sid;
    },

    /**
     * Fire off a request, and either resolve the promise, or call
     * startAuthStage.
     *
     * @private
     * @param {object?} auth new auth dict, including session id
     * @param {bool?} background If true, this request is a background poll, so it
     *    failing will not result in the attemptAuth promise being rejected.
     *    This can be set to true for requests that just poll to see if auth has
     *    been completed elsewhere.
     */
    _doRequest: async function(auth, background) {
        try {
            if (Object.keys(auth).length === 0 &&
                auth.constructor === Object) auth = null;
            console.warn(auth);
            const result = await this._requestCallback(auth, background);
            this._resolveFunc(result);
            this._resolveFunc = null;
            this._rejectFunc = null;
        } catch (error) {
            // sometimes UI auth errors don't come with flows
            const errorFlows = error.data ? error.data.flows : null;
            const haveFlows = Boolean(this._data && this._data.flows) || Boolean(errorFlows);
            if (error.httpStatus !== 401 || !error.data || !haveFlows) {
                // doesn't look like an interactive-auth failure.
                if (!background) {
                    this._rejectFunc(error);
                } else {
                    // We ignore all failures here (even non-UI auth related ones)
                    // since we don't want to suddenly fail if the internet connection
                    // had a blip whilst we were polling
                    logger.log(
                        "Background poll request failed doing UI auth: ignoring",
                        error,
                    );
                }
            }
            // if the error didn't come with flows, completed flows or session ID,
            // copy over the ones we have. Synapse sometimes sends responses without
            // any UI auth data (eg. when polling for email validation, if the email
            // has not yet been validated). This appears to be a Synapse bug, which
            // we workaround here.
            if (!error.data.flows && !error.data.completed && !error.data.session) {
                error.data.flows = this._data.flows;
                error.data.completed = this._data.completed;
                error.data.session = this._data.session;
            }
            this._data = error.data;
            this._startNextAuthStage();

            if (
                !this._emailSid &&
                !this._requestingEmailToken &&
                this._chosenFlow.stages.includes('m.login.email.identity')
            ) {
                // If we've picked a flow with email auth, we send the email
                // now because we want the request to fail as soon as possible
                // if the email address is not valid (ie. already taken or not
                // registered, depending on what the operation is).
                this._requestingEmailToken = true;
                try {
                    const requestTokenResult = await this._requestEmailTokenCallback(
                        this._inputs.emailAddress,
                        this._clientSecret,
                        1, // TODO: Multiple send attempts?
                        this._data ? this._data.session : null,
                    );
                    this._emailSid = requestTokenResult.sid;
                    // NB. promise is not resolved here - at some point, doRequest
                    // will be called again and if the user has jumped through all
                    // the hoops correctly, auth will be complete and the request
                    // will succeed.
                    // Also, we should expose the fact that this request has compledted
                    // so clients can know that the email has actually been sent.
                } catch (e) {
                    // we failed to request an email token, so fail the request.
                    // This could be due to the email already beeing registered
                    // (or not being registered, depending on what we're trying
                    // to do) or it could be a network failure. Either way, pass
                    // the failure up as the user can't complete auth if we can't
                    // send the email, for whatever reason.
                    this._rejectFunc(e);
                    this._resolveFunc = null;
                    this._rejectFunc = null;
                } finally {
                    this._requestingEmailToken = false;
                }
            }
        }
    },

    /**
     * Pick the next stage and call the callback
     *
     * @private
     * @throws {NoAuthFlowFoundError} If no suitable authentication flow can be found
     */
    _startNextAuthStage: function() {
        const nextStage = this._chooseStage();
        if (!nextStage) {
            throw new Error("No incomplete flows from the server");
        }
        this._currentStage = nextStage;

        if (nextStage === 'm.login.dummy') {
            this.submitAuthDict({
                type: 'm.login.dummy',
            });
            return;
        }

        if (this._data && this._data.errcode || this._data.error) {
            this._stateUpdatedCallback(nextStage, {
                errcode: this._data.errcode || "",
                error: this._data.error || "",
            });
            return;
        }

        const stageStatus = {};
        if (nextStage == EMAIL_STAGE_TYPE) {
            stageStatus.emailSid = this._emailSid;
        }
        this._stateUpdatedCallback(nextStage, stageStatus);
    },

    /**
     * Pick the next auth stage
     *
     * @private
     * @return {string?} login type
     * @throws {NoAuthFlowFoundError} If no suitable authentication flow can be found
     */
    _chooseStage: function() {
        if (this._chosenFlow === null) {
            this._chosenFlow = this._chooseFlow();
        }
        logger.log("Active flow => %s", JSON.stringify(this._chosenFlow));
        const nextStage = this._firstUncompletedStage(this._chosenFlow);
        logger.log("Next stage: %s", nextStage);
        return nextStage;
    },

    /**
     * Pick one of the flows from the returned list
     * If a flow using all of the inputs is found, it will
     * be returned, otherwise, null will be returned.
     *
     * Only flows using all given inputs are chosen because it
     * is likley to be surprising if the user provides a
     * credential and it is not used. For example, for registration,
     * this could result in the email not being used which would leave
     * the account with no means to reset a password.
     *
     * @private
     * @return {object} flow
     * @throws {NoAuthFlowFoundError} If no suitable authentication flow can be found
     */
    _chooseFlow: function() {
        const flows = this._data.flows || [];

        // we've been given an email or we've already done an email part
        const haveEmail = Boolean(this._inputs.emailAddress) || Boolean(this._emailSid);
        const haveMsisdn = (
            Boolean(this._inputs.phoneCountry) &&
            Boolean(this._inputs.phoneNumber)
        );

        for (const flow of flows) {
            let flowHasEmail = false;
            let flowHasMsisdn = false;
            for (const stage of flow.stages) {
                if (stage === EMAIL_STAGE_TYPE) {
                    flowHasEmail = true;
                } else if (stage == MSISDN_STAGE_TYPE) {
                    flowHasMsisdn = true;
                }
            }

            if (flowHasEmail == haveEmail && flowHasMsisdn == haveMsisdn) {
                return flow;
            }
        }
        // Throw an error with a fairly generic description, but with more
        // information such that the app can give a better one if so desired.
        const err = new Error("No appropriate authentication flow found");
        err.name = 'NoAuthFlowFoundError';
        err.required_stages = [];
        if (haveEmail) err.required_stages.push(EMAIL_STAGE_TYPE);
        if (haveMsisdn) err.required_stages.push(MSISDN_STAGE_TYPE);
        err.available_flows = flows;
        throw err;
    },

    /**
     * Get the first uncompleted stage in the given flow
     *
     * @private
     * @param {object} flow
     * @return {string} login type
     */
    _firstUncompletedStage: function(flow) {
        const completed = (this._data || {}).completed || [];
        for (let i = 0; i < flow.stages.length; ++i) {
            const stageType = flow.stages[i];
            if (completed.indexOf(stageType) === -1) {
                return stageType;
            }
        }
    },
};
<|MERGE_RESOLUTION|>--- conflicted
+++ resolved
@@ -162,13 +162,9 @@
      * be resolved.
      */
     poll: async function() {
-<<<<<<< HEAD
         if (this._data && !this._data.session) return;
-=======
-        if (!this._data.session) return;
         // likewise don't poll if there is no auth session in progress
         if (!this._resolveFunc) return;
->>>>>>> 66417e67
         // if we currently have a request in flight, there's no point making
         // another just to check what the status is
         if (this._submitPromise) return;
